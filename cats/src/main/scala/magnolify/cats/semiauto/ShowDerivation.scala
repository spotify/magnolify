--- conflicted
+++ resolved
@@ -29,12 +29,8 @@
   }
 
   def split[T](sealedTrait: SealedTrait[Typeclass, T]): Typeclass[T] = new Show[T] {
-<<<<<<< HEAD
-    override def show(x: T): String = sealedTrait.split(x)(sub => sub.typeclass.show(sub.cast(x)))
-=======
     override def show(x: T): String =
       sealedTrait.split(x)(sub => sub.typeclass.show(sub.cast(x)))
->>>>>>> 686964e9
   }
 
   implicit def apply[T]: Typeclass[T] = macro Magnolia.gen[T]
