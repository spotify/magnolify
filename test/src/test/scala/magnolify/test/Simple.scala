--- conflicted
+++ resolved
@@ -18,12 +18,7 @@
 
 import java.net.URI
 import java.time.Duration
-<<<<<<< HEAD
 
-=======
-import org.scalacheck._
-import cats._
->>>>>>> 0ba1a302
 import magnolify.shared.UnsafeEnum
 
 import scala.annotation.StaticAnnotation
@@ -84,57 +79,6 @@
   case class LowerCamel(firstField: String, secondField: String, innerField: LowerCamelInner)
   case class LowerCamelInner(innerFirst: String)
 
-<<<<<<< HEAD
-=======
-  object Collections {
-    implicit def eqIterable[T, C[_]](implicit eq: Eq[T], tt: C[T] => Iterable[T]): Eq[C[T]] =
-      Eq.instance { (x, y) =>
-        val xs = x.toList
-        val ys = y.toList
-        xs.size == ys.size && (x.iterator zip y.iterator).forall((eq.eqv _).tupled)
-      }
-  }
-
-  class ScalaAnnotation(val value: String) extends StaticAnnotation with Serializable
-
-  object ScalaEnums {
-    @JavaAnnotation("Java Annotation")
-    @ScalaAnnotation("Scala Annotation")
-    object Color extends Enumeration {
-      type Type = Value
-      val Red, Green, Blue = Value
-    }
-  }
-
-  object Enums {
-    implicit val arbScalaEnum: Arbitrary[ScalaEnums.Color.Type] =
-      Arbitrary(Gen.oneOf(ScalaEnums.Color.values))
-    implicit val eqJavaEnum: Eq[JavaEnums.Color] = Eq.by(_.name())
-    implicit val eqScalaEnum: Eq[ScalaEnums.Color.Type] = Eq.by(_.toString)
-  }
-
-  object UnsafeEnums {
-    implicit def arbUnsafeEnum[T](implicit arb: Arbitrary[T]): Arbitrary[UnsafeEnum[T]] =
-      Arbitrary(
-        Gen.oneOf(arb.arbitrary.map(UnsafeEnum(_)), Gen.const(UnsafeEnum.Unknown("NOT_A_COLOR")))
-      )
-  }
-
-  object Custom {
-    implicit val arbUri: Arbitrary[URI] =
-      Arbitrary(Gen.alphaNumStr.map(URI.create))
-    implicit val arbDuration: Arbitrary[Duration] =
-      Arbitrary(Gen.chooseNum(0, Int.MaxValue).map(_.toLong).map(Duration.ofMillis))
-    implicit val coUri: Cogen[URI] = Cogen(_.toString.hashCode.toLong)
-    implicit val coDuration: Cogen[Duration] = Cogen(_.toMillis)
-    implicit val hashUri: Hash[URI] = Hash.fromUniversalHashCode[URI]
-    implicit val hashDuration: Hash[Duration] = Hash.fromUniversalHashCode[Duration]
-
-    implicit val showUri: Show[URI] = Show.fromToString
-    implicit val showDuration: Show[Duration] = Show.fromToString
-  }
-
->>>>>>> 0ba1a302
   object LowerCamel {
     val fields: Seq[String] = Seq("firstField", "secondField", "innerField")
     val default: LowerCamel = LowerCamel("first", "second", LowerCamelInner("inner.first"))
