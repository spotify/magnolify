/*
 * Copyright 2023 Spotify AB
 *
 * Licensed under the Apache License, Version 2.0 (the "License");
 * you may not use this file except in compliance with the License.
 * You may obtain a copy of the License at
 *
 *     http://www.apache.org/licenses/LICENSE-2.0
 *
 * Unless required by applicable law or agreed to in writing, software
 * distributed under the License is distributed on an "AS IS" BASIS,
 * WITHOUT WARRANTIES OR CONDITIONS OF ANY KIND, either express or implied.
 * See the License for the specific language governing permissions and
 * limitations under the License.
 */

package magnolify.shared

import magnolia1.{CaseClass, Magnolia, SealedTrait}

import scala.annotation.implicitNotFound

trait EnumTypeDerivation {
  type Typeclass[T] = EnumType[T]

  // EnumType can only be split into objects with fixed name
  // Avoid invalid ADT derivation involving products by requiring
  // implicit EnumValue type-class in magnolia join
  // see https://github.com/softwaremill/magnolia/issues/267
  @implicitNotFound("Cannot derive EnumType.EnumValue. EnumType only works for sum types")
  trait EnumValue[T]

  implicit def genEnumValue[T]: EnumValue[T] = macro EnumTypeMacros.genEnumValueMacro[T]

<<<<<<< HEAD
  @nowarn
  def join[T: EnumValue](caseClass: CaseClass[EnumType, T]): EnumType[T] = {
=======
  def join[T: EnumValue](caseClass: CaseClass[Typeclass, T]): Typeclass[T] = {
>>>>>>> ce6c9de6
    val n = caseClass.typeName.short
    val ns = caseClass.typeName.owner
    EnumType.create(
      n,
      ns,
      List(n),
      caseClass.annotations.toList,
      _ => caseClass.rawConstruct(Nil)
    )
  }

  def split[T](sealedTrait: SealedTrait[EnumType, T]): EnumType[T] = {
    val n = sealedTrait.typeName.short
    val ns = sealedTrait.typeName.owner
    val subs = sealedTrait.subtypes.map(_.typeclass)
    val values = subs.flatMap(_.values).sorted.toList
    val annotations = (sealedTrait.annotations ++ subs.flatMap(_.annotations)).toList
    EnumType.create(
      n,
      ns,
      values,
      annotations,
      // it is ok to use the inefficient find here because it will be called only once
      // and cached inside an instance of EnumType
      v => subs.find(_.name == v).get.from(v)
    )
  }

  implicit def gen[T]: EnumType[T] = macro Magnolia.gen[T]
}<|MERGE_RESOLUTION|>--- conflicted
+++ resolved
@@ -32,12 +32,7 @@
 
   implicit def genEnumValue[T]: EnumValue[T] = macro EnumTypeMacros.genEnumValueMacro[T]
 
-<<<<<<< HEAD
-  @nowarn
   def join[T: EnumValue](caseClass: CaseClass[EnumType, T]): EnumType[T] = {
-=======
-  def join[T: EnumValue](caseClass: CaseClass[Typeclass, T]): Typeclass[T] = {
->>>>>>> ce6c9de6
     val n = caseClass.typeName.short
     val ns = caseClass.typeName.owner
     EnumType.create(
