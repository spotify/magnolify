/*
 * Copyright 2020 Spotify AB
 *
 * Licensed under the Apache License, Version 2.0 (the "License");
 * you may not use this file except in compliance with the License.
 * You may obtain a copy of the License at
 *
 *     http://www.apache.org/licenses/LICENSE-2.0
 *
 * Unless required by applicable law or agreed to in writing, software
 * distributed under the License is distributed on an "AS IS" BASIS,
 * WITHOUT WARRANTIES OR CONDITIONS OF ANY KIND, either express or implied.
 * See the License for the specific language governing permissions and
 * limitations under the License.
 */

package magnolify.shared

import magnolia1._

import scala.reflect.ClassTag
import scala.reflect.macros._
import scala.annotation.nowarn

sealed trait EnumType[T] extends Serializable { self =>
  val name: String
  val namespace: String
  val values: List[String]
  val valueSet: Set[String]
  val annotations: List[Any]
  def from(v: String): T
  def to(v: T): String

  def map(cm: CaseMapper): EnumType[T] = {
    val cMap = values.map(v => cm.map(v) -> v).toMap
    EnumType.create(
      name,
      namespace,
      values.map(cm.map),
      annotations,
      v => self.from(cMap(v))
    )
  }
}

object EnumType {
  def apply[T](implicit et: EnumType[T]): EnumType[T] = et
  def apply[T](cm: CaseMapper)(implicit et: EnumType[T]): EnumType[T] = et.map(cm)

  def create[T](
    _name: String,
    _namespace: String,
    _values: List[String],
    _annotations: List[Any],
    f: String => T
  ): EnumType[T] = new EnumType[T] {

    @transient private lazy val fMap =
      _values.map(v => v -> f(v)).toMap

    @transient private lazy val gMap =
      _values.map(v => f(v) -> v).toMap

    override val name: String = _name
    override val namespace: String = _namespace
    override val values: List[String] = _values
    override val valueSet: Set[String] = _values.toSet
    override val annotations: List[Any] = _annotations
    override def from(v: String): T = fMap(v)
    override def to(v: T): String = gMap(v)
  }

  // ////////////////////////////////////////////////

  // Java `enum`
  implicit def javaEnumType[T <: Enum[T]](implicit ct: ClassTag[T]): EnumType[T] = {
    val cls: Class[_] = ct.runtimeClass
    val n = ReflectionUtils.name[T]
    val ns = ReflectionUtils.namespace[T]
    val map: Map[String, T] = cls
      .getMethod("values")
      .invoke(null)
      .asInstanceOf[Array[T]]
      .iterator
      .map(v => v.name() -> v)
      .toMap
    EnumType.create(n, ns, map.keys.toList, cls.getAnnotations.toList, map(_))
  }

  // ////////////////////////////////////////////////

  // Scala `Enumeration`
  implicit def scalaEnumType[T <: Enumeration#Value: AnnotationType]: EnumType[T] =
    macro scalaEnumTypeImpl[T]

  def scalaEnumTypeImpl[T: c.WeakTypeTag](
    c: whitebox.Context
  )(annotations: c.Expr[AnnotationType[T]]): c.Tree = {
    import c.universe._
    val wtt = weakTypeTag[T]
    val ref = wtt.tpe.asInstanceOf[TypeRef]
    val fn = ref.pre.typeSymbol.asClass.fullName
    val idx = fn.lastIndexOf('.')
    val n = fn.drop(idx + 1) // `object <Namespace> extends Enumeration`
    val ns = fn.take(idx)
    val list = q"${ref.pre.termSymbol}.values.toList.sortBy(_.id).map(_.toString)"
    val map = q"${ref.pre.termSymbol}.values.map(x => x.toString -> x).toMap"

    q"""
        _root_.magnolify.shared.EnumType.create[$wtt](
          $n, $ns, $list, $annotations.annotations, $map.apply(_))
     """
  }

  // ////////////////////////////////////////////////

  // Scala ADT
<<<<<<< HEAD
  def adtEnumType[T]: EnumType[T] = macro Magnolia.gen[T]
  implicit def gen[T](implicit lp: shapeless.LowPriority): EnumType[T] = macro genMacro[T]
  def genMacro[T: c.WeakTypeTag](c: whitebox.Context)(lp: c.Tree): c.Tree = Magnolia.gen[T](c)
=======
  implicit def gen[T](implicit lp: shapeless.LowPriority): Typeclass[T] = macro lowPrioGen[T]

  @nowarn("msg=parameter value lp in method lowPrioGen is never used")
  def lowPrioGen[T: c.WeakTypeTag](c: whitebox.Context)(lp: c.Tree): c.Tree = Magnolia.gen[T](c)
>>>>>>> 0ba1a302

  type Typeclass[T] = EnumType[T]

  def join[T](caseClass: CaseClass[Typeclass, T]): Typeclass[T] = {
    require(
      caseClass.isObject,
      s"Cannot derive EnumType[T] for case class ${caseClass.typeName.full}"
    )
    val n = caseClass.typeName.short
    val ns = caseClass.typeName.owner
    EnumType.create(
      n,
      ns,
      List(n),
      caseClass.annotations.toList,
      _ => caseClass.rawConstruct(Nil)
    )
  }

  def split[T](sealedTrait: SealedTrait[Typeclass, T]): Typeclass[T] = {
    val n = sealedTrait.typeName.short
    val ns = sealedTrait.typeName.owner
    val subs = sealedTrait.subtypes.map(_.typeclass)
    val values = subs.flatMap(_.values).toList
    val annotations = (sealedTrait.annotations ++ subs.flatMap(_.annotations)).toList
    EnumType.create(
      n,
      ns,
      values,
      annotations,
      // it is ok to use the inefficient find here because it will be called only once
      // and cached inside an instance of EnumType
      v => subs.find(_.name == v).get.from(v)
    )
  }
}<|MERGE_RESOLUTION|>--- conflicted
+++ resolved
@@ -115,16 +115,11 @@
   // ////////////////////////////////////////////////
 
   // Scala ADT
-<<<<<<< HEAD
   def adtEnumType[T]: EnumType[T] = macro Magnolia.gen[T]
+
   implicit def gen[T](implicit lp: shapeless.LowPriority): EnumType[T] = macro genMacro[T]
+  @nowarn("msg=parameter value lp in method genMacro is never used")
   def genMacro[T: c.WeakTypeTag](c: whitebox.Context)(lp: c.Tree): c.Tree = Magnolia.gen[T](c)
-=======
-  implicit def gen[T](implicit lp: shapeless.LowPriority): Typeclass[T] = macro lowPrioGen[T]
-
-  @nowarn("msg=parameter value lp in method lowPrioGen is never used")
-  def lowPrioGen[T: c.WeakTypeTag](c: whitebox.Context)(lp: c.Tree): c.Tree = Magnolia.gen[T](c)
->>>>>>> 0ba1a302
 
   type Typeclass[T] = EnumType[T]
 
