/*
 * Copyright 2020 Spotify AB
 *
 * Licensed under the Apache License, Version 2.0 (the "License");
 * you may not use this file except in compliance with the License.
 * You may obtain a copy of the License at
 *
 *     http://www.apache.org/licenses/LICENSE-2.0
 *
 * Unless required by applicable law or agreed to in writing, software
 * distributed under the License is distributed on an "AS IS" BASIS,
 * WITHOUT WARRANTIES OR CONDITIONS OF ANY KIND, either express or implied.
 * See the License for the specific language governing permissions and
 * limitations under the License.
 */

package magnolify.parquet.test

import java.io.{ByteArrayInputStream, ByteArrayOutputStream}
import java.net.URI
import java.time._
import java.util.UUID
import cats._
import magnolify.cats.auto._
import magnolify.parquet._
import magnolify.parquet.unsafe._
import magnolify.scalacheck.auto._
import magnolify.shared.CaseMapper
import magnolify.test.Simple._
import magnolify.test._
import org.apache.parquet.io._
import org.apache.parquet.schema.PrimitiveType.PrimitiveTypeName
import org.scalacheck._

import scala.reflect.ClassTag
import scala.jdk.CollectionConverters._

class ParquetTypeSuite extends MagnolifySuite {
  private def test[T: Arbitrary: ClassTag](implicit
    t: ParquetType[T],
    eq: Eq[T]
  ): Unit = {
    val tpe = ensureSerializable(t)
    property(className[T]) {
      Prop.forAll { t: T =>
        val out = new TestOutputFile
        val writer = tpe.writeBuilder(out).build()
        writer.write(t)
        writer.close()

        val in = new TestInputFile(out.getBytes)
        val reader = tpe.readBuilder(in).build()
        val copy = reader.read()
        val next = reader.read()
        reader.close()
        Prop.all(eq.eqv(t, copy), next == null)
      }
    }
  }

  import magnolify.scalacheck.test.TestArbitrary._
  import magnolify.cats.test.TestEq._
  import magnolify.shared.TestEnumType._
  implicit val pfUri: ParquetField[URI] = ParquetField.from[String](URI.create)(_.toString)
  implicit val pfDuration: ParquetField[Duration] =
    ParquetField.from[Long](Duration.ofMillis)(_.toMillis)

  test[Integers]
  test[Floats]
  test[Required]
  test[Nullable]
  test[Repeated]
  test[Nested]
  test[Unsafe]

  test[Collections]
  test[MoreCollections]

  test[Enums]
  test[UnsafeEnums]

  test[Custom]

<<<<<<< HEAD
  test[ParquetTypes]
=======
  test("AnyVal") {
    implicit val pt: ParquetType[HasValueClass] = ParquetType[HasValueClass]
    test[HasValueClass]

    val schema = pt.schema
    val index = schema.getFieldIndex("vc")
    val field = schema.getFields.get(index)
    assert(field.isPrimitive)
    assert(field.asPrimitiveType().getPrimitiveTypeName == PrimitiveTypeName.BINARY)
  }

  {
    implicit val eqByteArray: Eq[Array[Byte]] = Eq.by(_.toList)
    test[ParquetTypes]
  }
>>>>>>> 0ba1a302

  // Precision = number of digits, so 5 means -99999 to 99999
  private def decimal(precision: Int): Arbitrary[BigDecimal] = {
    val nines = math.pow(10, precision.toDouble).toLong - 1
    Arbitrary(Gen.choose(-nines, nines).map(BigDecimal(_)))
  }

  {
    implicit val arbBigDecimal: Arbitrary[BigDecimal] = decimal(9)
    implicit val pfBigDecimal: ParquetField[BigDecimal] = ParquetField.decimal32(9, 0)
    test[Decimal32]
  }

  {
    implicit val arbBigDecimal: Arbitrary[BigDecimal] = decimal(18)
    implicit val pfBigDecimal: ParquetField[BigDecimal] = ParquetField.decimal64(18, 0)
    test[Decimal64]
  }

  {
    implicit val arbBigDecimal: Arbitrary[BigDecimal] = decimal(18)
    // math.floor(math.log10(math.pow(2, 8*8-1) - 1)) = 18 digits
    implicit val pfBigDecimal: ParquetField[BigDecimal] = ParquetField.decimalFixed(8, 18, 0)
    test[DecimalFixed]
  }

  {
    implicit val arbBigDecimal: Arbitrary[BigDecimal] = decimal(20)
    implicit val pfBigDecimal: ParquetField[BigDecimal] = ParquetField.decimalBinary(20, 0)
    test[DecimalBinary]
  }

  test[Logical]

  {
    import magnolify.parquet.logical.millis._
    test[TimeMillis]
  }

  {
    import magnolify.parquet.logical.micros._
    test[TimeMicros]
  }

  {
    import magnolify.parquet.logical.nanos._
    test[TimeNanos]
  }

  {
    implicit val pt: ParquetType[LowerCamel] = ParquetType[LowerCamel](CaseMapper(_.toUpperCase))
    test[LowerCamel]

    test("LowerCamel mapping") {
      val schema = pt.schema.asGroupType()
      val fields = LowerCamel.fields.map(_.toUpperCase)
      assertEquals(schema.getFields.asScala.map(_.getName).toSeq, fields)
      val inner = schema.getFields.asScala.find(_.getName == "INNERFIELD").get.asGroupType()
      assertEquals(inner.getFields.asScala.map(_.getName).toSeq, Seq("INNERFIRST"))
    }
  }
}

case class Unsafe(c: Char)
case class ParquetTypes(b: Byte, s: Short, ba: Array[Byte])
case class Decimal32(bd: BigDecimal)
case class Decimal64(bd: BigDecimal)
case class DecimalFixed(bd: BigDecimal)
case class DecimalBinary(bd: BigDecimal)
case class Logical(u: UUID, d: LocalDate)
case class TimeMillis(i: Instant, dt: LocalDateTime, ot: OffsetTime, t: LocalTime)
case class TimeMicros(i: Instant, dt: LocalDateTime, ot: OffsetTime, t: LocalTime)
case class TimeNanos(i: Instant, dt: LocalDateTime, ot: OffsetTime, t: LocalTime)

class TestInputFile(ba: Array[Byte]) extends InputFile {
  private val bais = new ByteArrayInputStream(ba)
  override def getLength: Long = ba.length.toLong

  override def newStream(): SeekableInputStream = new DelegatingSeekableInputStream(bais) {
    override def getPos: Long = (ba.length - bais.available()).toLong
    override def seek(newPos: Long): Unit = {
      bais.reset()
      bais.skip(newPos)
    }
  }
}

class TestOutputFile extends OutputFile {
  private val baos = new ByteArrayOutputStream()
  def getBytes: Array[Byte] = baos.toByteArray

  override def create(blockSizeHint: Long): PositionOutputStream = new PositionOutputStream {
    private var pos = 0L
    override def getPos: Long = pos
    override def write(b: Int): Unit = {
      baos.write(b)
      pos += 1
    }
  }

  override def createOrOverwrite(blockSizeHint: Long): PositionOutputStream = ???
  override def supportsBlockSize(): Boolean = false
  override def defaultBlockSize(): Long = 0
}<|MERGE_RESOLUTION|>--- conflicted
+++ resolved
@@ -81,9 +81,8 @@
 
   test[Custom]
 
-<<<<<<< HEAD
   test[ParquetTypes]
-=======
+
   test("AnyVal") {
     implicit val pt: ParquetType[HasValueClass] = ParquetType[HasValueClass]
     test[HasValueClass]
@@ -94,12 +93,6 @@
     assert(field.isPrimitive)
     assert(field.asPrimitiveType().getPrimitiveTypeName == PrimitiveTypeName.BINARY)
   }
-
-  {
-    implicit val eqByteArray: Eq[Array[Byte]] = Eq.by(_.toList)
-    test[ParquetTypes]
-  }
->>>>>>> 0ba1a302
 
   // Precision = number of digits, so 5 means -99999 to 99999
   private def decimal(precision: Int): Arbitrary[BigDecimal] = {
