/*
 * Copyright 2020 Spotify AB
 *
 * Licensed under the Apache License, Version 2.0 (the "License");
 * you may not use this file except in compliance with the License.
 * You may obtain a copy of the License at
 *
 *     http://www.apache.org/licenses/LICENSE-2.0
 *
 * Unless required by applicable law or agreed to in writing, software
 * distributed under the License is distributed on an "AS IS" BASIS,
 * WITHOUT WARRANTIES OR CONDITIONS OF ANY KIND, either express or implied.
 * See the License for the specific language governing permissions and
 * limitations under the License.
 */

package magnolify.protobuf.test

import java.net.URI
import java.time.Duration

import cats._
import com.google.protobuf.{ByteString, Message}
import magnolify.cats.auto._
import magnolify.scalacheck.auto._
import magnolify.protobuf._
import magnolify.protobuf.unsafe._
import magnolify.shared._
import magnolify.test.Proto2._
import magnolify.test.Proto3._
import magnolify.test.Simple._
import magnolify.test._
import org.scalacheck._

import scala.reflect._

trait BaseProtobufTypeSuite extends MagnolifySuite {
  def test[T: ClassTag: Arbitrary, U <: Message: ClassTag](implicit
    t: ProtobufType[T, U],
    eqt: Eq[T]
  ): Unit = {
    val tpe = ensureSerializable(t)

    property(s"${className[T]}.${className[U]}") {
      Prop.forAll { t: T =>
        val r = tpe(t)
        val copy = tpe(r)
        eqt.eqv(t, copy)
      }
    }
  }
}

class ProtobufTypeSuite extends BaseProtobufTypeSuite {

  import magnolify.scalacheck.test.TestArbitrary._
  import magnolify.cats.test.TestEq.{eqNullable => _, _}

  test[Integers, IntegersP2]
  test[Integers, IntegersP3]
  test[Floats, FloatsP2]
  test[Floats, FloatsP3]
  test[Required, RequiredP2]
  test[Required, SingularP3]
  test[Nullable, NullableP2]

  test[Repeated, RepeatedP2]
  test[Repeated, RepeatedP3]
  test[Nested, NestedP2]
  test[NestedNoOption, NestedP3]
  test[UnsafeByte, IntegersP2]
  test[UnsafeChar, IntegersP2]
  test[UnsafeShort, IntegersP2]

  test[Collections, CollectionP2]
  test[MoreCollections, MoreCollectionP2]
  test[Collections, CollectionP3]
  test[MoreCollections, MoreCollectionP3]

  // PROTO3 removes the notion of require vs optional fields.
  // By default `Option[T] are not supported`.
  test("Fail PROTO3 Option[T]") {
    val msg = "requirement failed: Option[T] support is PROTO2 only, " +
      "`import magnolify.protobuf.unsafe.Proto3Option._` to enable PROTO3 support"
    interceptMessage[IllegalArgumentException](msg)(ProtobufType[Nullable, SingularP3])
  }

  // Adding `import magnolify.protobuf.unsafe.Proto3Option._` enables PROTO3 `Option[T]` support.
  // The new singular field returns default value if unset.
  // Hence `None` round trips back as `Some(false/0/"")`.
  {
    import magnolify.protobuf.unsafe.Proto3Option._
    implicit val eq: Eq[Nullable] = Eq.by { x =>
      Required(x.b.getOrElse(false), x.i.getOrElse(0), x.s.getOrElse(""))
    }
    test[Nullable, SingularP3]
  }
<<<<<<< HEAD
=======

  test[Repeated, RepeatedP2]
  test[Repeated, RepeatedP3]
  test[Nested, NestedP2]
  test[NestedNoOption, NestedP3]
  test[UnsafeByte, IntegersP2]
  test[UnsafeChar, IntegersP2]
  test[UnsafeShort, IntegersP2]

  {
    import Collections._
    test[Collections, CollectionP2]
    test[MoreCollections, MoreCollectionP2]
    test[Collections, CollectionP3]
    test[MoreCollections, MoreCollectionP3]
  }

  test("AnyVal") {
    test[ProtoHasValueClass, IntegersP2]
  }
>>>>>>> 0ba1a302
}

// Workaround for "Method too large: magnolify/protobuf/test/ProtobufTypeSuite.<init> ()V"
class MoreProtobufTypeSuite extends BaseProtobufTypeSuite {

  import magnolify.scalacheck.test.TestArbitrary._
  import magnolify.cats.test.TestEq.{eqEnums => _, eqNullable => _, _}
  implicit val arbByteString: Arbitrary[ByteString] =
    Arbitrary(Gen.alphaNumStr.map(ByteString.copyFromUtf8))
  implicit val eqByteString: Eq[ByteString] = Eq.instance(_ == _)
  implicit val pfUri: ProtobufField[URI] = ProtobufField.from[String](URI.create)(_.toString)
  implicit val pfDuration: ProtobufField[Duration] =
    ProtobufField.from[Long](Duration.ofMillis)(_.toMillis)

  test[BytesA, BytesP2]
  test[BytesB, BytesP3]

  {
    import Proto2Enums._
    test[Enums, EnumsP2]
    test[UnsafeEnums, UnsafeEnumsP2]
  }

  {
    import Proto3Enums._
    import magnolify.protobuf.unsafe.Proto3Option._
    // Enums are encoded as integers and default to zero value
    implicit val eq: Eq[Enums] = Eq.by(e =>
      (
        e.j,
        e.s,
        e.a,
        e.jo.getOrElse(JavaEnums.Color.RED),
        e.so.getOrElse(ScalaEnums.Color.Red),
        e.ao.getOrElse(ADT.Red),
        e.jr,
        e.sr,
        e.ar
      )
    )
    test[Enums, EnumsP3]
    // Unsafe enums are encoded as string and default "" is treated as None
    test[UnsafeEnums, UnsafeEnumsP3]
  }

  test[Custom, CustomP2]
  test[Custom, CustomP3]

  {
    implicit val pt: ProtobufType[LowerCamel, UpperCaseP3] =
      ProtobufType[LowerCamel, UpperCaseP3](CaseMapper(_.toUpperCase))
    test[LowerCamel, UpperCaseP3]
  }

  {
    import Proto2Enums._
    test[DefaultsRequired2, DefaultRequiredP2]
    test[DefaultsNullable2, DefaultNullableP2]
  }

  {
    import Proto3Enums._
    test[DefaultIntegers3, IntegersP3]
    test[DefaultFloats3, FloatsP3]
    test[DefaultRequired3, SingularP3]
    test[DefaultEnums3, EnumsP3]
  }

  {
    import magnolify.protobuf.unsafe.Proto3Option._
    implicit val eq: Eq[DefaultNullable3] = Eq.by { x =>
      Required(x.b.getOrElse(false), x.i.getOrElse(0), x.s.getOrElse(""))
    }
    test[DefaultNullable3, SingularP3]
  }

  {
    import Proto2Enums._
    type F[T] = ProtobufType[T, _]
    testFail[F, DefaultMismatch2](ProtobufType[DefaultMismatch2, DefaultRequiredP2])(
      "Default mismatch magnolify.protobuf.test.DefaultMismatch2#i: 321 != 123"
    )
    testFail[F, DefaultMismatch3](ProtobufType[DefaultMismatch3, SingularP3])(
      "Default mismatch magnolify.protobuf.test.DefaultMismatch3#i: 321 != 0"
    )
  }
}

object Proto2Enums {
  // FIXME: for some reasons these implicits fail to resolve without explicit types
  implicit val efJavaEnum2: ProtobufField[JavaEnums.Color] =
    ProtobufField.enum[JavaEnums.Color, EnumsP2.JavaEnums]
  implicit val efScalaEnum2: ProtobufField[ScalaEnums.Color.Type] =
    ProtobufField.enum[ScalaEnums.Color.Type, EnumsP2.ScalaEnums]
  implicit val efAdtEnum2: ProtobufField[ADT.Color] =
    ProtobufField.enum[ADT.Color, EnumsP2.ScalaEnums]
}

object Proto3Enums {
  // FIXME: for some reasons these implicits fail to resolve without explicit types
  implicit val efJavaEnum3: ProtobufField[JavaEnums.Color] =
    ProtobufField.enum[JavaEnums.Color, EnumsP3.JavaEnums]
  implicit val efScalaEnum3: ProtobufField[ScalaEnums.Color.Type] =
    ProtobufField.enum[ScalaEnums.Color.Type, EnumsP3.ScalaEnums]
  implicit val efAdtEnum3: ProtobufField[ADT.Color] =
    ProtobufField.enum[ADT.Color, EnumsP3.ScalaEnums]
}

case class ProtoValueClass(value: Long) extends AnyVal
case class ProtoHasValueClass(i: Int, l: ProtoValueClass)
case class UnsafeByte(i: Byte, l: Long)
case class UnsafeChar(i: Char, l: Long)
case class UnsafeShort(i: Short, l: Long)
case class BytesA(b: ByteString)
case class BytesB(b: Array[Byte])
case class NestedNoOption(
  b: Boolean,
  i: Int,
  s: String,
  r: Required,
  l: List[Required]
)

case class DefaultsRequired2(
  i: Int = 123,
  l: Long = 456L,
  f: Float = 1.23f,
  d: Double = 4.56,
  b: Boolean = true,
  s: String = "abc",
  bs: ByteString = ByteString.copyFromUtf8("def"),
  je: JavaEnums.Color = JavaEnums.Color.GREEN,
  se: ScalaEnums.Color.Type = ScalaEnums.Color.Green,
  ae: ADT.Color = ADT.Green
)

case class DefaultsNullable2(
  i: Option[Int] = Some(123),
  l: Option[Long] = Some(456L),
  f: Option[Float] = Some(1.23f),
  d: Option[Double] = Some(4.56),
  b: Option[Boolean] = Some(true),
  s: Option[String] = Some("abc"),
  bs: Option[ByteString] = Some(ByteString.copyFromUtf8("def")),
  je: Option[JavaEnums.Color] = Some(JavaEnums.Color.GREEN),
  se: Option[ScalaEnums.Color.Type] = Some(ScalaEnums.Color.Green),
  ae: Option[ADT.Color] = Some(ADT.Green)
)

case class DefaultIntegers3(i: Int = 0, l: Long = 0)
case class DefaultFloats3(f: Float = 0, d: Double = 0)
case class DefaultRequired3(b: Boolean = false, s: String = "", i: Int = 0)
case class DefaultNullable3(
  b: Option[Boolean] = Some(false),
  s: Option[String] = Some(""),
  i: Option[Int] = Some(0)
)
case class DefaultEnums3(
  j: JavaEnums.Color = JavaEnums.Color.RED,
  s: ScalaEnums.Color.Type = ScalaEnums.Color.Red,
  a: ADT.Color = ADT.Red
)

case class DefaultMismatch2(
  i: Int = 321,
  l: Long = 456L,
  f: Float = 1.23f,
  d: Double = 4.56,
  b: Boolean = true,
  s: String = "abc",
  bs: ByteString = ByteString.copyFromUtf8("def"),
  je: JavaEnums.Color = JavaEnums.Color.GREEN,
  se: ScalaEnums.Color.Type = ScalaEnums.Color.Green,
  ae: ADT.Color = ADT.Green
)
case class DefaultMismatch3(i: Int = 321, l: Long = 0)<|MERGE_RESOLUTION|>--- conflicted
+++ resolved
@@ -95,29 +95,10 @@
     }
     test[Nullable, SingularP3]
   }
-<<<<<<< HEAD
-=======
-
-  test[Repeated, RepeatedP2]
-  test[Repeated, RepeatedP3]
-  test[Nested, NestedP2]
-  test[NestedNoOption, NestedP3]
-  test[UnsafeByte, IntegersP2]
-  test[UnsafeChar, IntegersP2]
-  test[UnsafeShort, IntegersP2]
-
-  {
-    import Collections._
-    test[Collections, CollectionP2]
-    test[MoreCollections, MoreCollectionP2]
-    test[Collections, CollectionP3]
-    test[MoreCollections, MoreCollectionP3]
-  }
 
   test("AnyVal") {
     test[ProtoHasValueClass, IntegersP2]
   }
->>>>>>> 0ba1a302
 }
 
 // Workaround for "Method too large: magnolify/protobuf/test/ProtobufTypeSuite.<init> ()V"
