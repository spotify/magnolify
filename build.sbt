/*
 * Copyright 2019 Spotify AB
 *
 * Licensed under the Apache License, Version 2.0 (the "License");
 * you may not use this file except in compliance with the License.
 * You may obtain a copy of the License at
 *
 *     http://www.apache.org/licenses/LICENSE-2.0
 *
 * Unless required by applicable law or agreed to in writing, software
 * distributed under the License is distributed on an "AS IS" BASIS,
 * WITHOUT WARRANTIES OR CONDITIONS OF ANY KIND, either express or implied.
 * See the License for the specific language governing permissions and
 * limitations under the License.
 */
import _root_.io.github.davidgregory084._
import _root_.io.github.davidgregory084.ScalaVersion._
import sbtprotoc.ProtocPlugin.ProtobufConfig
import scala.Ordering.Implicits._

val magnoliaScala2Version = "1.1.2"
val magnoliaScala3Version = "1.1.4"

val algebirdVersion = "0.13.9"
val avroVersion = Option(sys.props("avro.version")).getOrElse("1.11.0")
val bigqueryVersion = "v2-rev20221028-2.0.0"
<<<<<<< HEAD
val bigtableVersion = "2.14.1"
val catsVersion = "2.9.0"
=======
val bigtableVersion = "2.16.0"
val catsVersion = "2.8.0"
>>>>>>> b4a7ac2f
val datastoreVersion = "2.12.5"
val guavaVersion = "31.1-jre"
val hadoopVersion = "3.3.4"
val jacksonVersion = "2.14.0"
val munitVersion = "0.7.29"
val neo4jDriverVersion = "4.4.9"
val paigesVersion = "0.4.2"
val parquetVersion = "1.12.3"
val protobufVersion = "3.21.9"
val refinedVersion = "0.10.1"
val scalaCollectionCompatVersion = "2.8.1"
val scalacheckVersion = "1.17.0"
val shapelessVersion = "2.3.10"
val tensorflowMetadataVersion = "1.10.0"
val tensorflowVersion = "0.4.2"

lazy val currentYear = java.time.LocalDate.now().getYear
lazy val keepExistingHeader =
  HeaderCommentStyle.cStyleBlockComment.copy(commentCreator =
    (text: String, existingText: Option[String]) =>
      existingText
        .getOrElse(HeaderCommentStyle.cStyleBlockComment.commentCreator(text))
        .trim()
  )

ThisBuild / tpolecatDefaultOptionsMode := DevMode
ThisBuild / tpolecatDevModeOptions ~= { opts =>
  val excludes = Set(
    ScalacOptions.lintPackageObjectClasses,
    ScalacOptions.privateWarnDeadCode,
    ScalacOptions.privateWarnValueDiscard,
    ScalacOptions.warnDeadCode,
    ScalacOptions.warnValueDiscard
  )

  val extras = Set(
    // required by magnolia for accessing default values
    ScalacOptions.privateOption("retain-trees", _ >= V3_0_0),
    // allow some nested auto derivation
    ScalacOptions.advancedOption("max-inlines", List("64"), _ >= V3_0_0),
    ScalacOptions.warnOption("macros:after", _.isBetween(V2_13_0, V3_0_0)),
    ScalacOptions.privateWarnOption("macros:after", _.isBetween(V2_12_0, V2_13_0)),
    ScalacOptions.privateBackendParallelism(),
    ScalacOptions.release("8"),
    // silence cross-build unused imports
    ScalacOptions.warnOption(
      "conf:cat=unused-imports&origin=scala\\.collection\\.compat\\..*:s" +
        ",cat=unused-imports&origin=magnolify\\.shims\\..*:s",
      _.isBetween(V2_13_2, V3_0_0)
    )
  )

  opts.filterNot(excludes).union(extras)
}

ThisBuild / javacOptions ++= Seq(
  "-source",
  "1.8",
  "-target",
  "1.8"
)

ThisBuild / PB.protocVersion := protobufVersion
lazy val scopedProtobufSettings = Def.settings(
  PB.targets := Seq(
    PB.gens.java -> (ThisScope.copy(config = Zero) / sourceManaged).value /
      "compiled_proto" /
      configuration.value.name
  ),
  managedSourceDirectories ++= PB.targets.value.map(_.outputPath)
)

lazy val protobufSettings = Seq(
  PB.additionalDependencies := Seq(
    "com.google.protobuf" % "protobuf-java" % protobufVersion % Provided
  )
) ++ Seq(Compile, Test).flatMap(c => inConfig(c)(scopedProtobufSettings))

val commonSettings = Seq(
  organization := "com.spotify",
  crossScalaVersions := Seq("2.13.10", "2.12.17"),
  scalaVersion := crossScalaVersions.value.head,
  libraryDependencies ++= {
    CrossVersion.partialVersion(scalaVersion.value) match {
      case Some((3, _)) =>
        Seq(
          "com.softwaremill.magnolia1_3" %% "magnolia" % magnoliaScala3Version,
          "org.scala-lang.modules" %% "scala-collection-compat" % scalaCollectionCompatVersion
        )
      case Some((2, _)) =>
        Seq(
          "com.softwaremill.magnolia1_2" %% "magnolia" % magnoliaScala2Version,
          "com.chuusai" %% "shapeless" % shapelessVersion,
          "org.scala-lang.modules" %% "scala-collection-compat" % scalaCollectionCompatVersion,
          "org.scala-lang" % "scala-reflect" % scalaVersion.value % Provided
        )
      case _ =>
        throw new Exception("Unsupported scala version")
    }
  },
  // https://github.com/typelevel/scalacheck/pull/427#issuecomment-424330310
  // FIXME: workaround for Java serialization issues
  Test / classLoaderLayeringStrategy := ClassLoaderLayeringStrategy.Flat,
  Test / publishArtifact := false,
  sonatypeProfileName := "com.spotify",
  organizationName := "Spotify AB",
  startYear := Some(2016),
  licenses := Seq("Apache-2.0" -> url("http://www.apache.org/licenses/LICENSE-2.0.txt")),
  headerLicense := Some(HeaderLicense.ALv2(currentYear.toString, "Spotify AB")),
  headerMappings ++= Map(
    HeaderFileType.scala -> keepExistingHeader,
    HeaderFileType.java -> keepExistingHeader
  ),
  homepage := Some(url("https://github.com/spotify/magnolify")),
  scmInfo := Some(
    ScmInfo(
      url("https://github.com/spotify/magnolify.git"),
      "scm:git:git@github.com:spotify/magnolify.git"
    )
  ),
  developers := List(
    Developer(
      id = "sinisa_lyh",
      name = "Neville Li",
      email = "neville.lyh@gmail.com",
      url = url("https://twitter.com/sinisa_lyh")
    ),
    Developer(
      id = "andrewsmartin",
      name = "Andrew Martin",
      email = "andrewsmartin.mg@gmail.com",
      url = url("https://twitter.com/andrew_martin92")
    ),
    Developer(
      id = "daikeshi",
      name = "Keshi Dai",
      email = "keshi.dai@gmail.com",
      url = url("https://twitter.com/daikeshi")
    ),
    Developer(
      id = "clairemcginty",
      name = "Claire McGinty",
      email = "clairem@spotify.com",
      url = url("http://github.com/clairemcginty")
    ),
    Developer(
      id = "anne-decusatis",
      name = "Anne DeCusatis",
      email = "anned@spotify.com",
      url = url("http://twitter.com/precisememory")
    ),
    Developer(
      id = "stormy-ua",
      name = "Kirill Panarin",
      email = "kirill.panarin@gmail.com",
      url = url("https://twitter.com/panarin_kirill")
    ),
    Developer(
      id = "syodage",
      name = "Shameera Rathnayaka Yodage",
      email = "shameerayodage@gmail.com",
      url = url("https://twitter.com/syodage")
    ),
    Developer(
      id = "shnapz",
      name = "Andrew Kabas",
      email = "akabas@spotify.com",
      url = url("https://github.com/shnapz")
    )
  )
)

val noPublishSettings = Seq(
  publish := {},
  publishLocal := {},
  publishArtifact := false
)

lazy val root: Project = project
  .in(file("."))
  .settings(
    commonSettings,
    noPublishSettings,
    name := "magnolify",
    description := "A collection of Magnolia add-on modules"
  )
  .aggregate(
    avro,
    bigquery,
    bigtable,
    cats,
    datastore,
    guava,
    parquet,
    protobuf,
    refined,
    scalacheck,
    shared,
    tensorflow,
    neo4j,
    test,
    tools
  )

lazy val shared: Project = project
  .in(file("shared"))
  .settings(
    commonSettings,
    moduleName := "magnolify-shared",
    description := "Shared code for Magnolify"
  )

// shared code for unit tests
lazy val test: Project = project
  .in(file("test"))
  .settings(
    commonSettings,
    noPublishSettings,
    libraryDependencies ++= Seq(
      "org.scalameta" %% "munit-scalacheck" % munitVersion % Test,
      "org.typelevel" %% "cats-core" % catsVersion % Test
    )
  )
  .dependsOn(shared)

lazy val scalacheck: Project = project
  .in(file("scalacheck"))
  .settings(
    commonSettings,
    moduleName := "magnolify-scalacheck",
    description := "Magnolia add-on for ScalaCheck",
    libraryDependencies += "org.scalacheck" %% "scalacheck" % scalacheckVersion % Provided
  )
  .dependsOn(
    shared,
    test % "test->test"
  )

lazy val cats: Project = project
  .in(file("cats"))
  .settings(
    commonSettings,
    moduleName := "magnolify-cats",
    description := "Magnolia add-on for Cats",
    libraryDependencies ++= Seq(
      "org.typelevel" %% "cats-core" % catsVersion % Provided,
      "com.twitter" %% "algebird-core" % algebirdVersion % Test,
      "org.typelevel" %% "cats-laws" % catsVersion % Test
    )
  )
  .dependsOn(
    shared,
    scalacheck % "test->test",
    test % "test->test"
  )

lazy val guava: Project = project
  .in(file("guava"))
  .settings(
    commonSettings,
    moduleName := "magnolify-guava",
    description := "Magnolia add-on for Guava",
    libraryDependencies ++= Seq(
      "com.google.guava" % "guava" % guavaVersion % Provided
    )
  )
  .dependsOn(
    shared,
    scalacheck % "test->test",
    test % "test->test"
  )

lazy val refined: Project = project
  .in(file("refined"))
  .settings(
    commonSettings,
    moduleName := "magnolify-refined",
    description := "Magnolia add-on for Refined",
    libraryDependencies ++= Seq(
      "com.google.guava" % "guava" % guavaVersion % Provided,
      "eu.timepit" %% "refined" % refinedVersion % Provided,
      "com.google.api.grpc" % "proto-google-cloud-bigtable-v2" % bigtableVersion % Test,
      "com.google.apis" % "google-api-services-bigquery" % bigqueryVersion % Test,
      "com.google.cloud.datastore" % "datastore-v1-proto-client" % datastoreVersion % Test,
      "org.apache.avro" % "avro" % avroVersion % Test,
      "org.scalameta" %% "munit" % munitVersion % Test,
      "org.tensorflow" % "tensorflow-core-api" % tensorflowVersion % Test
    )
  )
  .dependsOn(
    avro % Provided,
    bigquery % Provided,
    bigtable % Provided,
    datastore % Provided,
    guava % "provided,test->test",
    protobuf % "provided,test->test",
    tensorflow % Provided,
    test % "test->test"
  )

lazy val avro: Project = project
  .in(file("avro"))
  .settings(
    commonSettings,
    moduleName := "magnolify-avro",
    description := "Magnolia add-on for Apache Avro",
    libraryDependencies ++= Seq(
      "org.apache.avro" % "avro" % avroVersion % Provided,
      "com.fasterxml.jackson.core" % "jackson-databind" % jacksonVersion % Test
    )
  )
  .dependsOn(
    shared,
    cats % "test->test",
    scalacheck % "test->test",
    test % "test->test"
  )

lazy val bigquery: Project = project
  .in(file("bigquery"))
  .settings(
    commonSettings,
    moduleName := "magnolify-bigquery",
    description := "Magnolia add-on for Google Cloud BigQuery",
    libraryDependencies ++= Seq(
      "com.google.apis" % "google-api-services-bigquery" % bigqueryVersion % Provided,
      "com.fasterxml.jackson.core" % "jackson-databind" % jacksonVersion % Test
    )
  )
  .dependsOn(
    shared,
    cats % "test->test",
    scalacheck % "test->test",
    test % "test->test"
  )

lazy val bigtable: Project = project
  .in(file("bigtable"))
  .settings(
    commonSettings,
    moduleName := "magnolify-bigtable",
    description := "Magnolia add-on for Google Cloud Bigtable",
    libraryDependencies ++= Seq(
      "com.google.api.grpc" % "proto-google-cloud-bigtable-v2" % bigtableVersion % Provided
    )
  )
  .dependsOn(
    shared,
    cats % "test->test",
    scalacheck % "test->test",
    test % "test->test"
  )

lazy val datastore: Project = project
  .in(file("datastore"))
  .settings(
    commonSettings,
    moduleName := "magnolify-datastore",
    description := "Magnolia add-on for Google Cloud Datastore",
    libraryDependencies ++= Seq(
      "com.google.cloud.datastore" % "datastore-v1-proto-client" % datastoreVersion % Provided
    )
  )
  .dependsOn(
    shared,
    cats % "test->test",
    scalacheck % "test->test",
    test % "test->test"
  )

lazy val parquet: Project = project
  .in(file("parquet"))
  .settings(
    commonSettings,
    moduleName := "magnolify-parquet",
    description := "Magnolia add-on for Apache Parquet",
    libraryDependencies ++= Seq(
      "org.apache.hadoop" % "hadoop-client" % hadoopVersion % Provided,
      "org.apache.parquet" % "parquet-avro" % parquetVersion % Provided,
      "org.apache.parquet" % "parquet-hadoop" % parquetVersion % Provided
    ),
    dependencyOverrides ++= Seq(
      "org.apache.avro" % "avro" % avroVersion % Provided,
      "org.apache.avro" % "avro" % avroVersion % Test
    )
  )
  .dependsOn(
    shared,
    avro % Test,
    cats % "test->test",
    scalacheck % "test->test",
    test % "test->test"
  )

lazy val protobuf: Project = project
  .in(file("protobuf"))
  .settings(
    commonSettings,
    protobufSettings,
    moduleName := "magnolify-protobuf",
    description := "Magnolia add-on for Google Protocol Buffer"
  )
  .dependsOn(
    shared,
    cats % "test->test",
    scalacheck % "test->test",
    test % "test->test"
  )

val unpackMetadata = taskKey[Seq[File]]("Unpack tensorflow metadata proto files.")

lazy val tensorflow: Project = project
  .in(file("tensorflow"))
  .settings(
    commonSettings,
    protobufSettings,
    moduleName := "magnolify-tensorflow",
    description := "Magnolia add-on for TensorFlow",
    libraryDependencies ++= Seq(
      "com.google.protobuf" % "protobuf-java" % protobufVersion % ProtobufConfig,
      "org.tensorflow" % "tensorflow-core-api" % tensorflowVersion % Provided
    ),
    // tensorflow metadata protos are not packaged into a jar. Manually extract them as external
    unpackMetadata := {
      IO.unzipURL(
        new URL(
          s"https://github.com/tensorflow/metadata/archive/refs/tags/v$tensorflowMetadataVersion.zip"
        ),
        target.value,
        "**/*.proto"
      )
      IO.move(target.value / s"metadata-$tensorflowMetadataVersion", PB.externalSourcePath.value)
      IO.listFiles(PB.externalSourcePath.value / s"metadata-$tensorflowMetadataVersion")
    },
    Compile / PB.generate := (Compile / PB.generate).dependsOn(unpackMetadata).value,
    Compile / packageBin / mappings ~= {
      _.filterNot { case (_, n) => n.startsWith("org/tensorflow") }
    }
  )
  .dependsOn(
    shared,
    cats % "test->test",
    scalacheck % "test->test",
    test % "test->test"
  )

lazy val neo4j: Project = project
  .in(file("neo4j"))
  .settings(
    commonSettings,
    moduleName := "magnolify-neo4j",
    description := "Magnolia add-on for Neo4j",
    libraryDependencies ++= Seq(
      "org.neo4j.driver" % "neo4j-java-driver" % neo4jDriverVersion % Provided
    )
  )
  .dependsOn(
    shared,
    cats % "test->test",
    scalacheck % "test->test",
    test % "test->test"
  )

lazy val tools: Project = project
  .in(file("tools"))
  .settings(
    commonSettings,
    moduleName := "magnolify-tools",
    description := "Magnolia add-on for code generation",
    libraryDependencies ++= Seq(
      "com.google.apis" % "google-api-services-bigquery" % bigqueryVersion,
      "org.apache.avro" % "avro" % avroVersion,
      "org.apache.parquet" % "parquet-hadoop" % parquetVersion,
      "org.typelevel" %% "paiges-core" % paigesVersion
    )
  )
  .dependsOn(
    shared,
    avro % Test,
    bigquery % Test,
    parquet % Test,
    test % "test->test"
  )

lazy val jmh: Project = project
  .in(file("jmh"))
  .settings(
    commonSettings,
    Jmh / classDirectory := (Test / classDirectory).value,
    Jmh / dependencyClasspath := (Test / dependencyClasspath).value,
    // rewire tasks, so that 'jmh:run' automatically invokes 'jmh:compile'
    // (otherwise a clean 'jmh:run' would fail)
    Jmh / compile := (Jmh / compile).dependsOn(Test / compile).value,
    Jmh / run := (Jmh / run).dependsOn(Jmh / compile).evaluated,
    libraryDependencies ++= Seq(
      "com.google.api.grpc" % "proto-google-cloud-bigtable-v2" % bigtableVersion % Test,
      "com.google.apis" % "google-api-services-bigquery" % bigqueryVersion % Test,
      "com.google.cloud.datastore" % "datastore-v1-proto-client" % datastoreVersion % Test,
      "org.apache.avro" % "avro" % avroVersion % Test,
      "org.tensorflow" % "tensorflow-core-api" % tensorflowVersion % Test
    )
  )
  .dependsOn(
    avro % Test,
    bigquery % Test,
    bigtable % Test,
    cats % Test,
    datastore % Test,
    guava % Test,
    protobuf % "test->test",
    scalacheck % Test,
    tensorflow % Test,
    test % "test->test"
  )
  .enablePlugins(JmhPlugin)<|MERGE_RESOLUTION|>--- conflicted
+++ resolved
@@ -24,13 +24,8 @@
 val algebirdVersion = "0.13.9"
 val avroVersion = Option(sys.props("avro.version")).getOrElse("1.11.0")
 val bigqueryVersion = "v2-rev20221028-2.0.0"
-<<<<<<< HEAD
-val bigtableVersion = "2.14.1"
+val bigtableVersion = "2.16.0"
 val catsVersion = "2.9.0"
-=======
-val bigtableVersion = "2.16.0"
-val catsVersion = "2.8.0"
->>>>>>> b4a7ac2f
 val datastoreVersion = "2.12.5"
 val guavaVersion = "31.1-jre"
 val hadoopVersion = "3.3.4"
