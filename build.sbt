/*
 * Copyright 2019 Spotify AB
 *
 * Licensed under the Apache License, Version 2.0 (the "License");
 * you may not use this file except in compliance with the License.
 * You may obtain a copy of the License at
 *
 *     http://www.apache.org/licenses/LICENSE-2.0
 *
 * Unless required by applicable law or agreed to in writing, software
 * distributed under the License is distributed on an "AS IS" BASIS,
 * WITHOUT WARRANTIES OR CONDITIONS OF ANY KIND, either express or implied.
 * See the License for the specific language governing permissions and
 * limitations under the License.
 */
import de.heikoseeberger.sbtheader.CommentCreator

name := "magnolify"
description := "A collection of Magnolia add-on modules"

val magnoliaVersion = "1.1.2"

val algebirdVersion = "0.13.9"
val avroVersion = Option(sys.props("avro.version")).getOrElse("1.11.0")
<<<<<<< HEAD
val bigqueryVersion = "v2-rev20220730-2.0.0"
val bigtableVersion = "2.9.0"
=======
val bigqueryVersion = "v2-rev20220611-1.32.1"
val bigtableVersion = "2.10.1"
>>>>>>> 018b6f4e
val catsVersion = "2.8.0"
val datastoreVersion = "2.10.1"
val guavaVersion = "30.1.1-jre"
val hadoopVersion = "3.3.3"
val jacksonVersion = "2.13.3"
val munitVersion = "0.7.29"
val paigesVersion = "0.4.2"
val parquetVersion = "1.12.3"
val protobufVersion = "3.21.4"
val refinedVersion = "0.10.1"
val scalacheckVersion = "1.16.0"
val shapelessVersion = "2.3.9"
val tensorflowVersion = "0.4.1"

lazy val currentYear = java.time.LocalDate.now().getYear
lazy val keepExistingHeader =
  HeaderCommentStyle.cStyleBlockComment.copy(commentCreator =
    (text: String, existingText: Option[String]) =>
      existingText
        .getOrElse(HeaderCommentStyle.cStyleBlockComment.commentCreator(text))
        .trim()
  )

val commonSettings = Seq(
  organization := "com.spotify",
  scalaVersion := "2.13.8",
  crossScalaVersions := Seq("2.12.16", "2.13.8"),
  scalacOptions ++= Seq("-target:jvm-1.8", "-deprecation", "-feature", "-unchecked"),
  scalacOptions ++= (scalaBinaryVersion.value match {
    case "2.12" => Seq("-language:higherKinds")
    case "2.13" => Nil
  }),
  libraryDependencies ++= Seq(
    "com.softwaremill.magnolia1_2" %% "magnolia" % magnoliaVersion,
    "com.chuusai" %% "shapeless" % shapelessVersion,
    "org.scala-lang" % "scala-reflect" % scalaVersion.value
  ),
  // https://github.com/typelevel/scalacheck/pull/427#issuecomment-424330310
  // FIXME: workaround for Java serialization issues
  Test / classLoaderLayeringStrategy := ClassLoaderLayeringStrategy.Flat,
  Test / publishArtifact := false,
  sonatypeProfileName := "com.spotify",
  organizationName := "Spotify AB",
  startYear := Some(2016),
  licenses := Seq("Apache-2.0" -> url("http://www.apache.org/licenses/LICENSE-2.0.txt")),
  headerLicense := Some(HeaderLicense.ALv2(currentYear.toString, "Spotify AB")),
  headerMappings ++= Map(
    HeaderFileType.scala -> keepExistingHeader,
    HeaderFileType.java -> keepExistingHeader
  ),
  homepage := Some(url("https://github.com/spotify/magnolify")),
  scmInfo := Some(
    ScmInfo(
      url("https://github.com/spotify/magnolify.git"),
      "scm:git:git@github.com:spotify/magnolify.git"
    )
  ),
  developers := List(
    Developer(
      id = "sinisa_lyh",
      name = "Neville Li",
      email = "neville.lyh@gmail.com",
      url = url("https://twitter.com/sinisa_lyh")
    ),
    Developer(
      id = "andrewsmartin",
      name = "Andrew Martin",
      email = "andrewsmartin.mg@gmail.com",
      url = url("https://twitter.com/andrew_martin92")
    ),
    Developer(
      id = "daikeshi",
      name = "Keshi Dai",
      email = "keshi.dai@gmail.com",
      url = url("https://twitter.com/daikeshi")
    ),
    Developer(
      id = "clairemcginty",
      name = "Claire McGinty",
      email = "clairem@spotify.com",
      url = url("http://github.com/clairemcginty")
    ),
    Developer(
      id = "anne-decusatis",
      name = "Anne DeCusatis",
      email = "anned@spotify.com",
      url = url("http://twitter.com/precisememory")
    ),
    Developer(
      id = "stormy-ua",
      name = "Kirill Panarin",
      email = "kirill.panarin@gmail.com",
      url = url("https://twitter.com/panarin_kirill")
    ),
    Developer(
      id = "syodage",
      name = "Shameera Rathnayaka Yodage",
      email = "shameerayodage@gmail.com",
      url = url("https://twitter.com/syodage")
    )
  )
)

val noPublishSettings = Seq(
  publish := {},
  publishLocal := {},
  publishArtifact := false
)

lazy val root: Project = project
  .in(file("."))
  .settings(
    commonSettings,
    noPublishSettings
  )
  .aggregate(
    avro,
    bigquery,
    bigtable,
    cats,
    datastore,
    guava,
    parquet,
    protobuf,
    refined,
    scalacheck,
    shared,
    tensorflow,
    test,
    tools
  )

lazy val shared: Project = project
  .in(file("shared"))
  .settings(
    commonSettings,
    moduleName := "magnolify-shared",
    description := "Shared code for Magnolify"
  )

// shared code for unit tests
lazy val test: Project = project
  .in(file("test"))
  .settings(
    commonSettings,
    noPublishSettings,
    libraryDependencies ++= Seq(
      "org.scalameta" %% "munit-scalacheck" % munitVersion % Test,
      "org.typelevel" %% "cats-core" % catsVersion % Test
    ),
    ProtobufConfig / protobufRunProtoc := (args =>
      com.github.os72.protocjar.Protoc.runProtoc(args.toArray)
    )
  )
  .dependsOn(shared)
  .enablePlugins(ProtobufPlugin)

lazy val scalacheck: Project = project
  .in(file("scalacheck"))
  .settings(
    commonSettings,
    moduleName := "magnolify-scalacheck",
    description := "Magnolia add-on for ScalaCheck",
    libraryDependencies += "org.scalacheck" %% "scalacheck" % scalacheckVersion
  )
  .dependsOn(
    shared,
    test % "test->test"
  )

lazy val cats: Project = project
  .in(file("cats"))
  .settings(
    commonSettings,
    moduleName := "magnolify-cats",
    description := "Magnolia add-on for Cats",
    libraryDependencies ++= Seq(
      "org.typelevel" %% "cats-core" % catsVersion,
      "org.typelevel" %% "cats-laws" % catsVersion % Test,
      "com.twitter" %% "algebird-core" % algebirdVersion % Test
    )
  )
  .dependsOn(
    shared,
    scalacheck % Test,
    test % "test->test"
  )

lazy val guava: Project = project
  .in(file("guava"))
  .settings(
    commonSettings,
    moduleName := "magnolify-guava",
    description := "Magnolia add-on for Guava",
    libraryDependencies ++= Seq(
      "com.google.guava" % "guava" % guavaVersion % Provided
    )
  )
  .dependsOn(
    shared,
    scalacheck % Test,
    test % "test->test"
  )

lazy val refined: Project = project
  .in(file("refined"))
  .settings(
    commonSettings,
    moduleName := "magnolify-refined",
    description := "Magnolia add-on for Refined",
    libraryDependencies ++= Seq(
      "com.google.guava" % "guava" % guavaVersion % Provided,
      "eu.timepit" %% "refined" % refinedVersion % Provided,
      "com.google.api.grpc" % "proto-google-cloud-bigtable-v2" % bigtableVersion % Test,
      "com.google.apis" % "google-api-services-bigquery" % bigqueryVersion % Test,
      "com.google.cloud.datastore" % "datastore-v1-proto-client" % datastoreVersion % Test,
      "org.apache.avro" % "avro" % avroVersion % Test,
      "org.scalameta" %% "munit" % munitVersion % Test,
      "org.tensorflow" % "tensorflow-core-api" % tensorflowVersion % Test
    )
  )
  .dependsOn(
    avro % Provided,
    bigquery % Provided,
    bigtable % Provided,
    datastore % Provided,
    guava % "provided,test->test",
    protobuf % Provided,
    tensorflow % Provided,
    test % "test->test"
  )

lazy val avro: Project = project
  .in(file("avro"))
  .settings(
    commonSettings,
    moduleName := "magnolify-avro",
    description := "Magnolia add-on for Apache Avro",
    libraryDependencies ++= Seq(
      "org.apache.avro" % "avro" % avroVersion % Provided,
      "com.fasterxml.jackson.core" % "jackson-databind" % jacksonVersion % Test
    )
  )
  .dependsOn(
    shared,
    cats % Test,
    scalacheck % Test,
    test % "test->test"
  )

lazy val bigquery: Project = project
  .in(file("bigquery"))
  .settings(
    commonSettings,
    moduleName := "magnolify-bigquery",
    description := "Magnolia add-on for Google Cloud BigQuery",
    libraryDependencies ++= Seq(
      "com.google.apis" % "google-api-services-bigquery" % bigqueryVersion % Provided,
      "com.fasterxml.jackson.core" % "jackson-databind" % jacksonVersion % Test
    )
  )
  .dependsOn(
    shared,
    cats % Test,
    scalacheck % Test,
    test % "test->test"
  )

lazy val bigtable: Project = project
  .in(file("bigtable"))
  .settings(
    commonSettings,
    moduleName := "magnolify-bigtable",
    description := "Magnolia add-on for Google Cloud Bigtable",
    libraryDependencies ++= Seq(
      "com.google.api.grpc" % "proto-google-cloud-bigtable-v2" % bigtableVersion % Provided
    )
  )
  .dependsOn(
    shared,
    cats % Test,
    scalacheck % Test,
    test % "test->test"
  )

lazy val datastore: Project = project
  .in(file("datastore"))
  .settings(
    commonSettings,
    moduleName := "magnolify-datastore",
    description := "Magnolia add-on for Google Cloud Datastore",
    libraryDependencies ++= Seq(
      "com.google.cloud.datastore" % "datastore-v1-proto-client" % datastoreVersion % Provided
    )
  )
  .dependsOn(
    shared,
    cats % Test,
    scalacheck % Test,
    test % "test->test"
  )

lazy val parquet: Project = project
  .in(file("parquet"))
  .settings(
    commonSettings,
    moduleName := "magnolify-parquet",
    description := "Magnolia add-on for Apache Parquet",
    libraryDependencies ++= Seq(
      "org.apache.hadoop" % "hadoop-client" % hadoopVersion % Provided,
      "org.apache.parquet" % "parquet-avro" % parquetVersion % Provided,
      "org.apache.parquet" % "parquet-hadoop" % parquetVersion % Provided
    )
  )
  .dependsOn(
    shared,
    avro % Test,
    cats % Test,
    scalacheck % Test,
    test % "test->test"
  )

lazy val protobuf: Project = project
  .in(file("protobuf"))
  .settings(
    commonSettings,
    moduleName := "magnolify-protobuf",
    description := "Magnolia add-on for Google Protocol Buffer",
    libraryDependencies ++= Seq(
      "com.google.protobuf" % "protobuf-java" % protobufVersion % Provided
    )
  )
  .dependsOn(
    shared,
    cats % Test,
    scalacheck % Test,
    test % "test->test"
  )

lazy val tensorflow: Project = project
  .in(file("tensorflow"))
  .settings(
    commonSettings,
    moduleName := "magnolify-tensorflow",
    description := "Magnolia add-on for TensorFlow",
    Compile / sourceDirectories := (Compile / sourceDirectories).value
      .filterNot(_.getPath.endsWith("/src_managed/main")),
    Compile / managedSourceDirectories := (Compile / managedSourceDirectories).value
      .filterNot(_.getPath.endsWith("/src_managed/main")),
    libraryDependencies ++= Seq(
      "org.tensorflow" % "tensorflow-core-api" % tensorflowVersion % Provided
    ),
    // Protobuf plugin adds protobuf-java to Compile scope automatically; we want it to remain Provided
    libraryDependencies := libraryDependencies.value.map { l =>
      (l.organization, l.name) match {
        case ("com.google.protobuf", "protobuf-java") =>
          l.withConfigurations(Some("provided,protobuf"))
        case _ => l
      }
    }
  )
  .dependsOn(
    shared,
    cats % Test,
    scalacheck % Test,
    test % "test->test"
  )
  .enablePlugins(ProtobufPlugin)

lazy val tools: Project = project
  .in(file("tools"))
  .settings(
    commonSettings,
    moduleName := "magnolify-tools",
    description := "Magnolia add-on for code generation",
    libraryDependencies ++= Seq(
      "com.google.apis" % "google-api-services-bigquery" % bigqueryVersion,
      "org.apache.avro" % "avro" % avroVersion,
      "org.apache.parquet" % "parquet-hadoop" % parquetVersion,
      "org.typelevel" %% "paiges-core" % paigesVersion
    )
  )
  .dependsOn(
    shared,
    avro % Test,
    bigquery % Test,
    parquet % Test,
    test % "test->test"
  )

lazy val jmh: Project = project
  .in(file("jmh"))
  .settings(
    commonSettings,
    Jmh / classDirectory := (Test / classDirectory).value,
    Jmh / dependencyClasspath := (Test / dependencyClasspath).value,
    // rewire tasks, so that 'jmh:run' automatically invokes 'jmh:compile'
    // (otherwise a clean 'jmh:run' would fail)
    Jmh / compile := (Jmh / compile).dependsOn(Test / compile).value,
    Jmh / run := (Jmh / run).dependsOn(Jmh / compile).evaluated,
    libraryDependencies ++= Seq(
      "com.google.api.grpc" % "proto-google-cloud-bigtable-v2" % bigtableVersion % Test,
      "com.google.apis" % "google-api-services-bigquery" % bigqueryVersion % Test,
      "com.google.cloud.datastore" % "datastore-v1-proto-client" % datastoreVersion % Test,
      "org.apache.avro" % "avro" % avroVersion % Test,
      "org.tensorflow" % "tensorflow-core-api" % tensorflowVersion % Test
    )
  )
  .dependsOn(
    avro % Test,
    bigquery % Test,
    bigtable % Test,
    cats % Test,
    datastore % Test,
    guava % Test,
    protobuf % Test,
    scalacheck % Test,
    tensorflow % Test,
    test % "test->test"
  )
  .enablePlugins(JmhPlugin)<|MERGE_RESOLUTION|>--- conflicted
+++ resolved
@@ -22,13 +22,8 @@
 
 val algebirdVersion = "0.13.9"
 val avroVersion = Option(sys.props("avro.version")).getOrElse("1.11.0")
-<<<<<<< HEAD
 val bigqueryVersion = "v2-rev20220730-2.0.0"
-val bigtableVersion = "2.9.0"
-=======
-val bigqueryVersion = "v2-rev20220611-1.32.1"
 val bigtableVersion = "2.10.1"
->>>>>>> 018b6f4e
 val catsVersion = "2.8.0"
 val datastoreVersion = "2.10.1"
 val guavaVersion = "30.1.1-jre"
