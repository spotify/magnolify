--- conflicted
+++ resolved
@@ -19,13 +19,8 @@
 
 val magnoliaVersion = "0.12.6"
 
-<<<<<<< HEAD
-val avroVersion = "1.9.1"
-val bigqueryVersion = "v2-rev20191211-1.30.8"
-=======
 val avroVersion = "1.9.2"
 val bigqueryVersion = "v2-rev20191211-1.30.3"
->>>>>>> 8d24719c
 val catsVersion = "2.0.0"
 val datastoreVersion = "1.6.3"
 val guavaVersion = "28.2-jre"
