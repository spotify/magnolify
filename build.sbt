/*
 * Copyright 2019 Spotify AB
 *
 * Licensed under the Apache License, Version 2.0 (the "License");
 * you may not use this file except in compliance with the License.
 * You may obtain a copy of the License at
 *
 *     http://www.apache.org/licenses/LICENSE-2.0
 *
 * Unless required by applicable law or agreed to in writing, software
 * distributed under the License is distributed on an "AS IS" BASIS,
 * WITHOUT WARRANTIES OR CONDITIONS OF ANY KIND, either express or implied.
 * See the License for the specific language governing permissions and
 * limitations under the License.
 */
import sbt._
import sbt.util.CacheImplicits._
import sbtprotoc.ProtocPlugin.ProtobufConfig
import com.github.sbt.git.SbtGit.GitKeys.gitRemoteRepo
import com.typesafe.tools.mima.core._

val magnoliaScala2Version = "1.1.10"
val magnoliaScala3Version = "1.3.9"

val algebirdVersion = "0.13.10"
val avroVersion = Option(sys.props("avro.version")).getOrElse("1.11.3")
val beamVersion = "2.62.0"
val bigqueryVersion = "v2-rev20241013-2.0.0"
val bigtableVersion = "2.51.1"
val catsVersion = "2.13.0"
val datastoreVersion = "2.25.4"
val guavaVersion = "33.4.0-jre"
val hadoopVersion = "3.4.1"
val jacksonVersion = "2.18.2"
val jodaTimeVersion = "2.13.0"
val munitVersion = "1.1.0"
val munitScalacheckVersion = "1.1.0"
val neo4jDriverVersion = "4.4.19"
val paigesVersion = "0.4.4"
val parquetVersion = "1.15.0"
val protobufVersion = "3.25.6"
val refinedVersion = "0.11.3"
val scalaCollectionCompatVersion = "2.12.0"
val scalacheckVersion = "1.18.1"
val shapelessVersion = "2.3.12"
val slf4jVersion = "2.0.16"
<<<<<<< HEAD
val tensorflowMetadataVersion = "1.15.0"
val tensorflowVersion = "1.0.0"
=======
val tensorflowMetadataVersion = "1.16.1"
val tensorflowVersion = "0.5.0"
>>>>>>> 46735ddc

// project
ThisBuild / tlBaseVersion := "0.8"
ThisBuild / organization := "com.spotify"
ThisBuild / organizationName := "Spotify AB"
ThisBuild / startYear := Some(2016)
ThisBuild / licenses := Seq(License.Apache2)
ThisBuild / sonatypeCredentialHost := Sonatype.sonatypeLegacy

// scala versions
val scala3 = "3.3.4"
val scala213 = "2.13.16"
val scala212 = "2.12.20"
val scalaDefault = scala213
val scala3Projects = List(
  "shared",
  "test"
)

// github actions
val java17 = JavaSpec.corretto("17")
val java11 = JavaSpec.corretto("11")
val javaDefault = java17

val condIsScala3 = "matrix.scala == '3'"
val condNotScala3 = s"!($condIsScala3)"
val condIsMain = "github.ref == 'refs/heads/main'"
val condIsTag = "startsWith(github.ref, 'refs/tags/v')"

ThisBuild / scalaVersion := scalaDefault
ThisBuild / crossScalaVersions := Seq(scala3, scala213, scala212)
ThisBuild / githubWorkflowTargetBranches := Seq("main")
ThisBuild / githubWorkflowJavaVersions := Seq(java17, java11)
ThisBuild / tlJdkRelease := Some(8)
ThisBuild / tlFatalWarnings := true
ThisBuild / tlCiHeaderCheck := true
ThisBuild / tlCiScalafmtCheck := true
ThisBuild / tlCiDocCheck := true
ThisBuild / tlCiMimaBinaryIssueCheck := true
ThisBuild / githubWorkflowBuild ~= { steps: Seq[WorkflowStep] =>
  steps.flatMap {
    case s if s.name.contains("Test") =>
      Seq(
        s.withCond(Some(condNotScala3)),
        WorkflowStep.Sbt(
          scala3Projects.map(p => s"$p/test"),
          name = Some("Test"),
          cond = Some(condIsScala3)
        )
      )
    case s =>
      if (
        s.name.contains("Check binary compatibility") ||
        s.name.contains("Generate API documentation")
      ) {
        Seq(s.withCond(Some(condNotScala3)))
      } else {
        Seq(s)
      }
  }
}
ThisBuild / githubWorkflowAddedJobs ++= Seq(
  WorkflowJob(
    "coverage",
    "Test coverage",
    WorkflowStep.CheckoutFull ::
      WorkflowStep.SetupJava(List(javaDefault)) :::
      List(
        WorkflowStep.Sbt(
          List("coverage", "test", "coverageAggregate"),
          name = Some("Test coverage")
        ),
        WorkflowStep.Use(
          UseRef.Public("codecov", "codecov-action", "v5"),
          Map("token" -> "${{ secrets.CODECOV_TOKEN }}"),
          name = Some("Upload coverage report")
        )
      ),
    scalas = List(CrossVersion.binaryScalaVersion(scalaDefault)),
    javas = List(javaDefault)
  ),
  WorkflowJob(
    "avro-legacy",
    "Test with legacy avro",
    WorkflowStep.CheckoutFull ::
      WorkflowStep.SetupJava(List(javaDefault)) :::
      List(
        WorkflowStep.Sbt(
          List("avro/test"),
          env = Map("JAVA_OPTS" -> "-Davro.version=1.8.2"),
          name = Some("Test")
        )
      ),
    scalas = List(CrossVersion.binaryScalaVersion(scalaDefault)),
    javas = List(javaDefault)
  ),
  WorkflowJob(
    "site",
    "Generate Site",
    WorkflowStep.CheckoutFull ::
      WorkflowStep.SetupJava(List(javaDefault)) :::
      List(
        WorkflowStep.Sbt(
          List("site/makeSite"),
          name = Some("Generate site")
        ),
        WorkflowStep.Use(
          UseRef.Public("peaceiris", "actions-gh-pages", "v3.9.3"),
          params = Map(
            "github_token" -> "${{ secrets.GITHUB_TOKEN }}",
            "publish_dir" -> {
              val path = (ThisBuild / baseDirectory).value.toPath.toAbsolutePath
                .relativize((site / makeSite / target).value.toPath)
              // os-independent path rendering ...
              (0 until path.getNameCount).map(path.getName).mkString("/")
            },
            "keep_files" -> "true"
          ),
          name = Some("Publish site"),
          cond = Some(condIsTag)
        )
      ),
    scalas = List(CrossVersion.binaryScalaVersion(scalaDefault)),
    javas = List(javaDefault)
  )
)

// mima
ThisBuild / mimaBinaryIssueFilters ++= Seq()
ThisBuild / tlVersionIntroduced := Map("3" -> "0.8.0")

// protobuf
val protocJavaSourceManaged =
  settingKey[File]("Default directory for java sources generated by protoc.")
ThisBuild / PB.protocVersion := protobufVersion
lazy val scopedProtobufSettings = Def.settings(
  PB.targets := Seq(
    PB.gens.java(protobufVersion) -> Defaults.configSrcSub(protocJavaSourceManaged).value
  ),
  managedSourceDirectories ++= PB.targets.value.map(_.outputPath)
)
lazy val protobufSettings = Seq(
  protocJavaSourceManaged := sourceManaged.value / "compiled_proto",
  PB.additionalDependencies := Seq(
    "com.google.protobuf" % "protobuf-java" % protobufVersion % Provided,
    "com.google.protobuf" % "protobuf-java" % protobufVersion % Test
  )
) ++ Seq(Compile, Test).flatMap(c => inConfig(c)(scopedProtobufSettings))

lazy val currentYear = java.time.LocalDate.now().getYear
lazy val keepExistingHeader =
  HeaderCommentStyle.cStyleBlockComment.copy(commentCreator =
    (text: String, existingText: Option[String]) =>
      existingText
        .getOrElse(HeaderCommentStyle.cStyleBlockComment.commentCreator(text))
        .trim()
  )

val commonSettings = Seq(
  // So far most projects do no support scala 3
  crossScalaVersions := Seq(scala213, scala212),
  // skip scala 3 publishing until ready
  publish / skip := (publish / skip).value || (scalaVersion.value == scala3),
  scalaVersion := scalaDefault,
  scalacOptions ++= (CrossVersion.partialVersion(scalaVersion.value) match {
    case Some((3, _)) =>
      Seq(
        // required by magnolia for accessing default values
        "-Yretain-trees",
        // tolerate some nested macro expansion
        "-Xmax-inlines",
        "64"
      )
    case Some((2, 13)) =>
      Seq(
        "-Wmacros:after",
        // silence warnings
        "-Wconf:cat=unused-imports&origin=scala\\.collection\\.compat\\..*:s" +
          ",cat=unused-imports&origin=magnolify\\.shims\\..*:s" +
          ",cat=unused-imports&origin=magnolify\\.scalacheck\\.MoreCollectionsBuildable\\..*:s"
      )
    case Some((2, 12)) =>
      Seq(
        "-Ywarn-macros:after",
        // silence warnings
        "-Wconf:cat=unused-params:s"
      )
    case _ =>
      Seq.empty
  }),
  headerLicense := Some(HeaderLicense.ALv2(currentYear.toString, organizationName.value)),
  headerMappings ++= Map(
    HeaderFileType.scala -> keepExistingHeader,
    HeaderFileType.java -> keepExistingHeader
  ),
  libraryDependencies ++= Seq(
    "org.scala-lang.modules" %% "scala-collection-compat" % scalaCollectionCompatVersion,
    "joda-time" % "joda-time" % jodaTimeVersion % Provided,
    "org.slf4j" % "slf4j-simple" % slf4jVersion % Test
  ) ++ (CrossVersion.partialVersion(scalaVersion.value) match {
    case Some((3, _)) =>
      Seq(
        "com.softwaremill.magnolia1_3" %% "magnolia" % magnoliaScala3Version
      )
    case Some((2, _)) =>
      Seq(
        "com.softwaremill.magnolia1_2" %% "magnolia" % magnoliaScala2Version,
        "com.chuusai" %% "shapeless" % shapelessVersion,
        "org.scala-lang" % "scala-reflect" % scalaVersion.value % Provided
      )
    case _ =>
      throw new Exception("Unsupported scala version")
  }),
  Test / fork := true,
  Test / javaOptions ++= Seq(
    "-Dorg.slf4j.simpleLogger.defaultLogLevel=info",
    "-Dorg.slf4j.simpleLogger.logFile=target/magnolify.log"
  )
)

lazy val root = tlCrossRootProject
  .enablePlugins(NoPublishPlugin)
  .settings(
    name := "magnolify",
    description := "A collection of Magnolia add-on modules"
  )
  .aggregate(
    avro,
    beam,
    bigquery,
    bigtable,
    bom,
    cats,
    datastore,
    guava,
    parquet,
    protobuf,
    refined,
    scalacheck,
    shared,
    tensorflow,
    neo4j,
    test,
    tools
  )

lazy val bom = project
  .in(file("bom"))
  .enablePlugins(BillOfMaterialsPlugin)
  .disablePlugins(TypelevelSettingsPlugin)
  .settings(
    // Just one BOM including all cross Scala versions
    crossVersion := CrossVersion.disabled,
    // Create BOM in the first run
    crossScalaVersions := Seq(scalaDefault),
    moduleName := "magnolify-bom",
    bomIncludeProjects := Seq(
      avro,
      bigquery,
      bigtable,
      cats,
      datastore,
      guava,
      parquet,
      protobuf,
      refined,
      scalacheck,
      shared,
      tensorflow,
      neo4j,
      tools
    ),
    // pom project. No ABI
    tlMimaPreviousVersions := Set.empty
  )

lazy val shared = project
  .in(file("shared"))
  .settings(
    commonSettings,
    crossScalaVersions := Seq(scala3, scala213, scala212),
    moduleName := "magnolify-shared",
    description := "Shared code for Magnolify",
    libraryDependencies += "org.scalacheck" %% "scalacheck" % scalacheckVersion % Test
  )

// shared code for unit tests
lazy val test = project
  .in(file("test"))
  .enablePlugins(NoPublishPlugin)
  .dependsOn(shared)
  .settings(commonSettings)
  .settings(
    crossScalaVersions := Seq(scala3, scala213, scala212),
    libraryDependencies ++= Seq(
      "org.scalameta" %% "munit" % munitVersion % Test,
      "org.scalameta" %% "munit-scalacheck" % munitScalacheckVersion % Test,
      "org.typelevel" %% "cats-core" % catsVersion % Test
    ),
    Test / scalacOptions := {
      val opts = (Test / scalacOptions).value
      // silence warning.
      // cat & origin are not valid categories and filter yet
      CrossVersion.partialVersion(scalaVersion.value) match {
        case Some((3, _)) => opts.filter(_ != "-Wunused:imports")
        case _            => opts
      }
    }
  )

lazy val scalacheck = project
  .in(file("scalacheck"))
  .dependsOn(
    shared % "compile,test->test",
    test % "test->test"
  )
  .settings(
    commonSettings,
    moduleName := "magnolify-scalacheck",
    description := "Magnolia add-on for ScalaCheck",
    libraryDependencies += "org.scalacheck" %% "scalacheck" % scalacheckVersion % Provided
  )

lazy val cats = project
  .in(file("cats"))
  .dependsOn(
    shared,
    scalacheck % "test->test",
    test % "test->test"
  )
  .settings(
    commonSettings,
    moduleName := "magnolify-cats",
    description := "Magnolia add-on for Cats",
    libraryDependencies ++= Seq(
      "org.typelevel" %% "cats-core" % catsVersion % Provided,
      "com.twitter" %% "algebird-core" % algebirdVersion % Test,
      "org.typelevel" %% "cats-laws" % catsVersion % Test
    )
  )

lazy val guava = project
  .in(file("guava"))
  .dependsOn(
    shared,
    scalacheck % "test->test",
    test % "test->test"
  )
  .settings(
    commonSettings,
    moduleName := "magnolify-guava",
    description := "Magnolia add-on for Guava",
    libraryDependencies ++= Seq(
      "com.google.guava" % "guava" % guavaVersion % Provided
    )
  )

lazy val refined = project
  .in(file("refined"))
  .dependsOn(
    avro % Provided,
    bigquery % Provided,
    bigtable % Provided,
    datastore % Provided,
    guava % "provided,test->test",
    protobuf % "provided,test->test",
    tensorflow % Provided,
    test % "test->test"
  )
  .settings(
    commonSettings,
    moduleName := "magnolify-refined",
    description := "Magnolia add-on for Refined",
    libraryDependencies ++= Seq(
      "com.google.guava" % "guava" % guavaVersion % Provided,
      "eu.timepit" %% "refined" % refinedVersion % Provided,
      "com.google.api.grpc" % "proto-google-cloud-bigtable-v2" % bigtableVersion % Test,
      "com.google.apis" % "google-api-services-bigquery" % bigqueryVersion % Test,
      "com.google.cloud.datastore" % "datastore-v1-proto-client" % datastoreVersion % Test,
      "org.apache.avro" % "avro" % avroVersion % Test,
      "org.scalameta" %% "munit" % munitVersion % Test,
      "org.tensorflow" % "tensorflow-core-api" % tensorflowVersion % Test
    )
  )

lazy val avro = project
  .in(file("avro"))
  .dependsOn(
    shared,
    cats % "test->test",
    scalacheck % "test->test",
    test % "test->test"
  )
  .settings(
    commonSettings,
    moduleName := "magnolify-avro",
    description := "Magnolia add-on for Apache Avro",
    libraryDependencies ++= Seq(
      "org.apache.avro" % "avro" % avroVersion % Provided,
      "com.fasterxml.jackson.core" % "jackson-databind" % jacksonVersion % Test
    )
  )

lazy val beam = project
  .in(file("beam"))
  .dependsOn(
    shared,
    cats % "test->test",
    scalacheck % "test->test",
    test % "test->test"
  )
  .settings(
    commonSettings,
    protobufSettings,
    moduleName := "magnolify-beam",
    description := "Magnolia add-on for Apache Beam",
    libraryDependencies ++= Seq(
      "org.apache.beam" % "beam-sdks-java-core" % beamVersion % Provided,
      "com.google.protobuf" % "protobuf-java" % protobufVersion % Provided
    )
  )

lazy val bigquery = project
  .in(file("bigquery"))
  .dependsOn(
    shared,
    cats % "test->test",
    scalacheck % "test->test",
    test % "test->test"
  )
  .settings(
    commonSettings,
    moduleName := "magnolify-bigquery",
    description := "Magnolia add-on for Google Cloud BigQuery",
    libraryDependencies ++= Seq(
      "com.google.apis" % "google-api-services-bigquery" % bigqueryVersion % Provided,
      "com.fasterxml.jackson.core" % "jackson-databind" % jacksonVersion % Test
    )
  )

lazy val bigtable: Project = project
  .in(file("bigtable"))
  .dependsOn(
    shared,
    cats % "test->test",
    scalacheck % "test->test",
    test % "test->test"
  )
  .settings(
    commonSettings,
    moduleName := "magnolify-bigtable",
    description := "Magnolia add-on for Google Cloud Bigtable",
    libraryDependencies ++= Seq(
      "com.google.api.grpc" % "proto-google-cloud-bigtable-v2" % bigtableVersion % Provided
    )
  )

lazy val datastore = project
  .in(file("datastore"))
  .dependsOn(
    shared,
    cats % "test->test",
    scalacheck % "test->test",
    test % "test->test"
  )
  .settings(
    commonSettings,
    moduleName := "magnolify-datastore",
    description := "Magnolia add-on for Google Cloud Datastore",
    libraryDependencies ++= Seq(
      "com.google.cloud.datastore" % "datastore-v1-proto-client" % datastoreVersion % Provided
    )
  )

lazy val parquet = project
  .in(file("parquet"))
  .dependsOn(
    shared,
    avro % Test,
    cats % "test->test",
    scalacheck % "test->test",
    test % "test->test"
  )
  .settings(
    commonSettings,
    moduleName := "magnolify-parquet",
    description := "Magnolia add-on for Apache Parquet",
    libraryDependencies ++= Seq(
      "org.apache.hadoop" % "hadoop-client" % hadoopVersion % Provided,
      "org.apache.parquet" % "parquet-avro" % parquetVersion % Provided,
      "org.apache.parquet" % "parquet-hadoop" % parquetVersion % Provided
    ),
    dependencyOverrides ++= Seq(
      "org.apache.avro" % "avro" % avroVersion % Provided,
      "org.apache.avro" % "avro" % avroVersion % Test
    ),
    apiMappings := {
      def findJar(organization: String, name: String): File =
        update.value.select { module: ModuleID =>
          module.organization == organization && module.name == name
        }.head

      Map(
        findJar("org.apache.parquet", "parquet-column") -> url(
          s"https://www.javadoc.io/doc/org.apache.parquet/parquet-column/$parquetVersion/"
        )
      )
    }
  )

lazy val protobuf = project
  .in(file("protobuf"))
  .dependsOn(
    shared,
    cats % "test->test",
    scalacheck % "test->test",
    test % "test->test"
  )
  .settings(
    commonSettings,
    protobufSettings,
    moduleName := "magnolify-protobuf",
    description := "Magnolia add-on for Google Protocol Buffer"
  )

val tensorflowMetadataSourcesDir =
  settingKey[File]("Directory containing TensorFlow metadata proto files")
val tensorflowMetadata =
  taskKey[Seq[File]]("Retrieve TensorFlow metadata proto files")

lazy val tensorflow = project
  .in(file("tensorflow"))
  .dependsOn(
    shared,
    cats % "test->test",
    scalacheck % "test->test",
    test % "test->test"
  )
  .settings(
    commonSettings,
    protobufSettings,
    moduleName := "magnolify-tensorflow",
    description := "Magnolia add-on for TensorFlow",
    libraryDependencies ++= Seq(
      "com.google.protobuf" % "protobuf-java" % protobufVersion % ProtobufConfig,
      "org.tensorflow" % "tensorflow-core-api" % tensorflowVersion % Provided
    ),
    // remove compilation warnings for generated java files
    javacOptions ~= { _.filterNot(_ == "-Xlint:all") },
    // tensorflow metadata protos are not packaged into a jar. Manually extract them as external
    Compile / tensorflowMetadataSourcesDir := target.value / s"metadata-$tensorflowMetadataVersion",
    Compile / PB.protoSources += target.value / s"metadata-$tensorflowMetadataVersion",
    Compile / tensorflowMetadata := {
      def work(tensorFlowMetadataVersion: String) = {
        val tfMetadata = url(
          s"https://github.com/tensorflow/metadata/archive/refs/tags/v$tensorFlowMetadataVersion.zip"
        )
        IO.unzipURL(tfMetadata, target.value, "*.proto").toSeq
      }

      val cacheStoreFactory = streams.value.cacheStoreFactory
      val root = (Compile / tensorflowMetadataSourcesDir).value
      val tracker =
        Tracked.inputChanged(cacheStoreFactory.make("input")) { (versionChanged, version: String) =>
          val cached = Tracked.outputChanged(cacheStoreFactory.make("output")) {
            (outputChanged: Boolean, files: Seq[HashFileInfo]) =>
              if (versionChanged || outputChanged) work(version)
              else files.map(_.file)
          }
          cached(() => (root ** "*.proto").get().map(FileInfo.hash(_)))
        }

      tracker(tensorflowMetadataVersion)
    },
    Compile / PB.unpackDependencies := {
      val protoFiles = (Compile / tensorflowMetadata).value
      val root = (Compile / tensorflowMetadataSourcesDir).value
      val metadataDep = ProtocPlugin.UnpackedDependency(protoFiles, Seq.empty)
      val deps = (Compile / PB.unpackDependencies).value
      new ProtocPlugin.UnpackedDependencies(deps.mappedFiles ++ Map(root -> metadataDep))
    },
    Compile / packageBin / mappings ~= {
      _.filterNot { case (_, n) => n.startsWith("org/tensorflow") }
    },
    // Something messes with Compile/packageSrc/mappings and adds protobuf managed sources
    // Force back to original value from sbt
    inConfig(Compile)(Defaults.packageTaskSettings(packageSrc, Defaults.packageSrcMappings)),
    inConfig(Compile)(Defaults.packageTaskSettings(packageDoc, Defaults.packageDocMappings)),
    Compile / doc / scalacOptions ++= Seq("-skip-packages", "org.tensorflow")
  )

lazy val neo4j = project
  .in(file("neo4j"))
  .dependsOn(
    shared,
    cats % "test->test",
    scalacheck % "test->test",
    test % "test->test"
  )
  .settings(
    commonSettings,
    moduleName := "magnolify-neo4j",
    description := "Magnolia add-on for Neo4j",
    libraryDependencies ++= Seq(
      "org.neo4j.driver" % "neo4j-java-driver" % neo4jDriverVersion % Provided
    )
  )

lazy val tools = project
  .in(file("tools"))
  .dependsOn(
    shared,
    avro % Test,
    bigquery % Test,
    parquet % Test,
    test % "test->test"
  )
  .settings(
    commonSettings,
    moduleName := "magnolify-tools",
    description := "Magnolia add-on for code generation",
    libraryDependencies ++= Seq(
      "com.google.apis" % "google-api-services-bigquery" % bigqueryVersion,
      "org.apache.avro" % "avro" % avroVersion % Provided,
      "org.apache.parquet" % "parquet-hadoop" % parquetVersion,
      "org.typelevel" %% "paiges-core" % paigesVersion
    )
  )

lazy val jmh: Project = project
  .in(file("jmh"))
  .enablePlugins(JmhPlugin)
  .dependsOn(
    avro % Test,
    bigquery % Test,
    bigtable % Test,
    cats % Test,
    datastore % Test,
    guava % Test,
    parquet % Test,
    protobuf % "test->test",
    scalacheck % Test,
    tensorflow % Test,
    test % "test->test"
  )
  .settings(
    commonSettings,
    crossScalaVersions := Seq(scalaDefault),
    Jmh / classDirectory := (Test / classDirectory).value,
    Jmh / dependencyClasspath := (Test / dependencyClasspath).value,
    // rewire tasks, so that 'jmh:run' automatically invokes 'jmh:compile'
    // (otherwise a clean 'jmh:run' would fail)
    Jmh / compile := (Jmh / compile).dependsOn(Test / compile).value,
    Jmh / run := (Jmh / run).dependsOn(Jmh / compile).evaluated,
    libraryDependencies ++= Seq(
      "com.google.api.grpc" % "proto-google-cloud-bigtable-v2" % bigtableVersion % Test,
      "com.google.apis" % "google-api-services-bigquery" % bigqueryVersion % Test,
      "com.google.cloud.datastore" % "datastore-v1-proto-client" % datastoreVersion % Test,
      "org.apache.avro" % "avro" % avroVersion % Test,
      "org.tensorflow" % "tensorflow-core-api" % tensorflowVersion % Test,
      "joda-time" % "joda-time" % jodaTimeVersion % Test,
      "org.apache.parquet" % "parquet-avro" % parquetVersion % Test,
      "org.apache.parquet" % "parquet-column" % parquetVersion % Test,
      "org.apache.parquet" % "parquet-hadoop" % parquetVersion % Test,
      "org.apache.hadoop" % "hadoop-common" % hadoopVersion % Test,
      "org.apache.hadoop" % "hadoop-mapreduce-client-core" % hadoopVersion % Test
    )
  )

// =======================================================================
// Site settings
// =======================================================================
lazy val site = project
  .in(file("site"))
  .enablePlugins(
    NoPublishPlugin,
    ParadoxSitePlugin,
    ParadoxMaterialThemePlugin,
    GhpagesPlugin,
    SiteScaladocPlugin,
    MdocPlugin
  )
  .dependsOn(
    avro % "compile->compile,provided",
    beam % "compile->compile,provided",
    bigquery % "compile->compile,provided",
    bigtable % "compile->compile,provided",
    cats % "compile->compile,provided",
    datastore % "compile->compile,provided",
    guava % "compile->compile,provided",
    neo4j % "compile->compile,provided",
    parquet % "compile->compile,provided",
    protobuf % "compile->compile,provided",
    refined % "compile->compile,provided",
    shared,
    scalacheck % "compile->compile,provided",
    tensorflow % "compile->compile,provided",
    unidocs
  )
  .settings(commonSettings)
  .settings(
    description := "Magnolify - Documentation",
    fork := false,
    autoAPIMappings := true,
    gitRemoteRepo := "git@github.com:spotify/magnolify.git",
    // mdoc
    // pre-compile md using mdoc
    mdocExtraArguments ++= Seq("--no-link-hygiene"),
    // paradox
    Compile / paradoxOverlayDirectories += mdocOut.value,
    Compile / paradoxProperties ++= Map(
      "github.base_url" -> "https://github.com/spotify/magnolify"
    ),
    Compile / paradoxMaterialTheme := ParadoxMaterialTheme()
      .withFavicon("images/favicon.ico")
      .withColor("white", "indigo")
      .withLogo("images/logo.png")
      .withCopyright(s"Copyright (C) $currentYear Spotify AB")
      .withRepository(uri("https://github.com/spotify/magnolify"))
      .withSocial(uri("https://github.com/spotify"), uri("https://twitter.com/spotifyeng")),
    // sbt-site
    addMappingsToSiteDir(
      unidocs / ScalaUnidoc / packageDoc / mappings,
      unidocs / ScalaUnidoc / siteSubdirName
    ),
    makeSite := makeSite.dependsOn(mdoc.toTask("")).value
  )

lazy val unidocs = project
  .in(file("unidocs"))
  .enablePlugins(
    NoPublishPlugin,
    TypelevelUnidocPlugin
  )
  .settings(commonSettings)
  .settings(
    moduleName := "magnolify-docs",
    crossScalaVersions := Seq(scalaDefault),
    scalaVersion := scalaDefault,
    // unidoc
    ScalaUnidoc / siteSubdirName := "api",
    ScalaUnidoc / scalacOptions := Seq.empty,
    ScalaUnidoc / unidoc / unidocProjectFilter := inAnyProject -- inProjects(test, jmh),
    ScalaUnidoc / unidoc / unidocAllClasspaths ~= { cp =>
      // somehow protobuf 2 is in classpath and fails doc
      cp.map(_.filterNot(_.data.getName.endsWith("protobuf-java-2.5.0.jar")))
    },
    ScalaUnidoc / unidoc / unidocAllSources ~= { sources =>
      // filter out doc from generated proto TFMD sources
      sources.map(_.filterNot(_.getPath.contains("compiled_proto")))
    }
  )<|MERGE_RESOLUTION|>--- conflicted
+++ resolved
@@ -44,13 +44,8 @@
 val scalacheckVersion = "1.18.1"
 val shapelessVersion = "2.3.12"
 val slf4jVersion = "2.0.16"
-<<<<<<< HEAD
-val tensorflowMetadataVersion = "1.15.0"
 val tensorflowVersion = "1.0.0"
-=======
 val tensorflowMetadataVersion = "1.16.1"
-val tensorflowVersion = "0.5.0"
->>>>>>> 46735ddc
 
 // project
 ThisBuild / tlBaseVersion := "0.8"
