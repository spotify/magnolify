--- conflicted
+++ resolved
@@ -25,13 +25,8 @@
 val algebirdVersion = "0.13.10"
 val avroVersion = Option(sys.props("avro.version")).getOrElse("1.11.3")
 val beamVersion = "2.60.0"
-<<<<<<< HEAD
-val bigqueryVersion = "v2-rev20240229-2.0.0"
+val bigqueryVersion = "v2-rev20241013-2.0.0"
 val bigtableVersion = "2.46.0"
-=======
-val bigqueryVersion = "v2-rev20241013-2.0.0"
-val bigtableVersion = "2.44.1"
->>>>>>> 8e4aff34
 val catsVersion = "2.12.0"
 val datastoreVersion = "2.24.1"
 val guavaVersion = "33.3.1-jre"
