/*
 * Copyright 2019 Spotify AB
 *
 * Licensed under the Apache License, Version 2.0 (the "License");
 * you may not use this file except in compliance with the License.
 * You may obtain a copy of the License at
 *
 *     http://www.apache.org/licenses/LICENSE-2.0
 *
 * Unless required by applicable law or agreed to in writing, software
 * distributed under the License is distributed on an "AS IS" BASIS,
 * WITHOUT WARRANTIES OR CONDITIONS OF ANY KIND, either express or implied.
 * See the License for the specific language governing permissions and
 * limitations under the License.
 */
import sbt._
import sbt.util.CacheImplicits._
import sbtprotoc.ProtocPlugin.ProtobufConfig
import com.github.sbt.git.SbtGit.GitKeys.gitRemoteRepo
import com.typesafe.tools.mima.core._

val magnoliaScala2Version = "1.1.10"
val magnoliaScala3Version = "1.3.7"

val algebirdVersion = "0.13.10"
val avroVersion = Option(sys.props("avro.version")).getOrElse("1.11.3")
val bigqueryVersion = "v2-rev20240229-2.0.0"
val bigtableVersion = "2.42.0"
val catsVersion = "2.10.0"
<<<<<<< HEAD
val datastoreVersion = "2.21.0"
val guavaVersion = "33.3.0-jre"
=======
val datastoreVersion = "2.21.1"
val guavaVersion = "33.2.1-jre"
>>>>>>> 63ddb3c4
val hadoopVersion = "3.4.0"
val jacksonVersion = "2.17.2"
val jodaTimeVersion = "2.12.7"
val munitVersion = "1.0.0"
val neo4jDriverVersion = "4.4.12"
val paigesVersion = "0.4.4"
val parquetVersion = "1.14.1"
val protobufVersion = "3.25.4"
val refinedVersion = "0.11.1"
val scalaCollectionCompatVersion = "2.12.0"
val scalacheckVersion = "1.17.0"
val shapelessVersion = "2.3.12"
val slf4jVersion = "2.0.16"
val tensorflowMetadataVersion = "1.15.0"
val tensorflowVersion = "0.5.0"

// project
ThisBuild / tlBaseVersion := "0.7"
ThisBuild / tlSonatypeUseLegacyHost := true
ThisBuild / organization := "com.spotify"
ThisBuild / organizationName := "Spotify AB"
ThisBuild / startYear := Some(2016)
ThisBuild / licenses := Seq(License.Apache2)
ThisBuild / developers := List(
  Developer(
    id = "sinisa_lyh",
    name = "Neville Li",
    email = "neville.lyh@gmail.com",
    url = url("https://twitter.com/sinisa_lyh")
  ),
  Developer(
    id = "andrewsmartin",
    name = "Andrew Martin",
    email = "andrewsmartin.mg@gmail.com",
    url = url("https://twitter.com/andrew_martin92")
  ),
  Developer(
    id = "daikeshi",
    name = "Keshi Dai",
    email = "keshi.dai@gmail.com",
    url = url("https://twitter.com/daikeshi")
  ),
  Developer(
    id = "clairemcginty",
    name = "Claire McGinty",
    email = "clairem@spotify.com",
    url = url("http://github.com/clairemcginty")
  ),
  Developer(
    id = "anne-decusatis",
    name = "Anne DeCusatis",
    email = "anned@spotify.com",
    url = url("http://twitter.com/precisememory")
  ),
  Developer(
    id = "stormy-ua",
    name = "Kirill Panarin",
    email = "kirill.panarin@gmail.com",
    url = url("https://twitter.com/panarin_kirill")
  ),
  Developer(
    id = "syodage",
    name = "Shameera Rathnayaka Yodage",
    email = "shameerayodage@gmail.com",
    url = url("https://twitter.com/syodage")
  ),
  Developer(
    id = "shnapz",
    name = "Andrew Kabas",
    email = "akabas@spotify.com",
    url = url("https://github.com/shnapz")
  )
)

// scala versions
val scala3 = "3.3.3"
val scala213 = "2.13.14"
val scala212 = "2.12.19"
val scalaDefault = scala213
val scala3Projects = List(
  "shared",
  "test"
)

// github actions
val java17 = JavaSpec.corretto("17")
val java11 = JavaSpec.corretto("11")
val javaDefault = java17

val condIsScala3 = "matrix.scala == '3'"
val condNotScala3 = s"!($condIsScala3)"
val condIsMain = "github.ref == 'refs/heads/main'"
val condIsTag = "startsWith(github.ref, 'refs/tags/v')"

ThisBuild / scalaVersion := scalaDefault
ThisBuild / crossScalaVersions := Seq(scala3, scala213, scala212)
ThisBuild / githubWorkflowTargetBranches := Seq("main")
ThisBuild / githubWorkflowJavaVersions := Seq(java17, java11)
ThisBuild / tlJdkRelease := Some(8)
ThisBuild / tlFatalWarnings := true
ThisBuild / tlCiHeaderCheck := true
ThisBuild / tlCiScalafmtCheck := true
ThisBuild / tlCiDocCheck := true
ThisBuild / tlCiMimaBinaryIssueCheck := true
ThisBuild / githubWorkflowBuild ~= { steps: Seq[WorkflowStep] =>
  steps.flatMap {
    case s if s.name.contains("Test") =>
      Seq(
        s.withCond(Some(condNotScala3)),
        WorkflowStep.Sbt(
          scala3Projects.map(p => s"$p/test"),
          name = Some("Test"),
          cond = Some(condIsScala3)
        )
      )
    case s =>
      if (
        s.name.contains("Check binary compatibility") ||
        s.name.contains("Generate API documentation")
      ) {
        Seq(s.withCond(Some(condNotScala3)))
      } else {
        Seq(s)
      }
  }
}
ThisBuild / githubWorkflowAddedJobs ++= Seq(
  WorkflowJob(
    "coverage",
    "Test coverage",
    WorkflowStep.CheckoutFull ::
      WorkflowStep.SetupJava(List(javaDefault)) :::
      List(
        WorkflowStep.Sbt(
          List("coverage", "test", "coverageAggregate"),
          name = Some("Test coverage")
        ),
        WorkflowStep.Use(
          UseRef.Public("codecov", "codecov-action", "v4"),
          Map("token" -> "${{ secrets.CODECOV_TOKEN }}"),
          name = Some("Upload coverage report")
        )
      ),
    scalas = List(CrossVersion.binaryScalaVersion(scalaDefault)),
    javas = List(javaDefault)
  ),
  WorkflowJob(
    "avro-legacy",
    "Test with legacy avro",
    WorkflowStep.CheckoutFull ::
      WorkflowStep.SetupJava(List(javaDefault)) :::
      List(
        WorkflowStep.Sbt(
          List("avro/test"),
          env = Map("JAVA_OPTS" -> "-Davro.version=1.8.2"),
          name = Some("Test")
        )
      ),
    scalas = List(CrossVersion.binaryScalaVersion(scalaDefault)),
    javas = List(javaDefault)
  ),
  WorkflowJob(
    "site",
    "Generate Site",
    WorkflowStep.CheckoutFull ::
      WorkflowStep.SetupJava(List(javaDefault)) :::
      List(
        WorkflowStep.Sbt(
          List("site/makeSite"),
          name = Some("Generate site")
        ),
        WorkflowStep.Use(
          UseRef.Public("peaceiris", "actions-gh-pages", "v3.9.3"),
          params = Map(
            "github_token" -> "${{ secrets.GITHUB_TOKEN }}",
            "publish_dir" -> {
              val path = (ThisBuild / baseDirectory).value.toPath.toAbsolutePath
                .relativize((site / makeSite / target).value.toPath)
              // os-independent path rendering ...
              (0 until path.getNameCount).map(path.getName).mkString("/")
            },
            "keep_files" -> "true"
          ),
          name = Some("Publish site"),
          cond = Some(condIsTag)
        )
      ),
    scalas = List(CrossVersion.binaryScalaVersion(scalaDefault)),
    javas = List(javaDefault)
  )
)

// mima
ThisBuild / mimaBinaryIssueFilters ++= Seq(
  // genFunnelMacro should not be available to users
  ProblemFilters.exclude[DirectMissingMethodProblem]("magnolify.guava.auto.package.genFunnelMacro")
)
ThisBuild / tlVersionIntroduced := Map("3" -> "0.8.0")

// protobuf
val protocJavaSourceManaged =
  settingKey[File]("Default directory for java sources generated by protoc.")
ThisBuild / PB.protocVersion := protobufVersion
lazy val scopedProtobufSettings = Def.settings(
  PB.targets := Seq(
    PB.gens.java(protobufVersion) -> Defaults.configSrcSub(protocJavaSourceManaged).value
  ),
  managedSourceDirectories ++= PB.targets.value.map(_.outputPath)
)
lazy val protobufSettings = Seq(
  protocJavaSourceManaged := sourceManaged.value / "compiled_proto",
  PB.additionalDependencies := Seq(
    "com.google.protobuf" % "protobuf-java" % protobufVersion % Provided,
    "com.google.protobuf" % "protobuf-java" % protobufVersion % Test
  )
) ++ Seq(Compile, Test).flatMap(c => inConfig(c)(scopedProtobufSettings))

lazy val currentYear = java.time.LocalDate.now().getYear
lazy val keepExistingHeader =
  HeaderCommentStyle.cStyleBlockComment.copy(commentCreator =
    (text: String, existingText: Option[String]) =>
      existingText
        .getOrElse(HeaderCommentStyle.cStyleBlockComment.commentCreator(text))
        .trim()
  )

val commonSettings = Seq(
  // So far most projects do no support scala 3
  crossScalaVersions := Seq(scala213, scala212),
  // skip scala 3 publishing until ready
  publish / skip := (publish / skip).value || (scalaVersion.value == scala3),
  scalaVersion := scalaDefault,
  scalacOptions ++= (CrossVersion.partialVersion(scalaVersion.value) match {
    case Some((3, _)) =>
      Seq(
        // required by magnolia for accessing default values
        "-Yretain-trees",
        // tolerate some nested macro expansion
        "-Xmax-inlines",
        "64"
      )
    case Some((2, 13)) =>
      Seq(
        "-Wmacros:after",
        // silence warnings
        "-Wconf:cat=unused-imports&origin=scala\\.collection\\.compat\\..*:s" +
          ",cat=unused-imports&origin=magnolify\\.shims\\..*:s" +
          ",cat=unused-imports&origin=magnolify\\.scalacheck\\.MoreCollectionsBuildable\\..*:s"
      )
    case Some((2, 12)) =>
      Seq(
        "-Ywarn-macros:after",
        // silence warnings
        "-Wconf:cat=unused-params:s"
      )
    case _ =>
      Seq.empty
  }),
  headerLicense := Some(HeaderLicense.ALv2(currentYear.toString, organizationName.value)),
  headerMappings ++= Map(
    HeaderFileType.scala -> keepExistingHeader,
    HeaderFileType.java -> keepExistingHeader
  ),
  libraryDependencies ++= Seq(
    "org.scala-lang.modules" %% "scala-collection-compat" % scalaCollectionCompatVersion,
    "joda-time" % "joda-time" % jodaTimeVersion % Provided,
    "org.slf4j" % "slf4j-simple" % slf4jVersion % Test
  ) ++ (CrossVersion.partialVersion(scalaVersion.value) match {
    case Some((3, _)) =>
      Seq(
        "com.softwaremill.magnolia1_3" %% "magnolia" % magnoliaScala3Version
      )
    case Some((2, _)) =>
      Seq(
        "com.softwaremill.magnolia1_2" %% "magnolia" % magnoliaScala2Version,
        "com.chuusai" %% "shapeless" % shapelessVersion,
        "org.scala-lang" % "scala-reflect" % scalaVersion.value % Provided
      )
    case _ =>
      throw new Exception("Unsupported scala version")
  }),
  Test / fork := true,
  Test / javaOptions ++= Seq(
    "-Dorg.slf4j.simpleLogger.defaultLogLevel=info",
    "-Dorg.slf4j.simpleLogger.logFile=target/magnolify.log"
  )
)

lazy val root = tlCrossRootProject
  .enablePlugins(NoPublishPlugin)
  .settings(
    name := "magnolify",
    description := "A collection of Magnolia add-on modules"
  )
  .aggregate(
    avro,
    bigquery,
    bigtable,
    bom,
    cats,
    datastore,
    guava,
    parquet,
    protobuf,
    refined,
    scalacheck,
    shared,
    tensorflow,
    neo4j,
    test,
    tools
  )

lazy val bom = project
  .in(file("bom"))
  .enablePlugins(BillOfMaterialsPlugin)
  .disablePlugins(TypelevelSettingsPlugin)
  .settings(
    // Just one BOM including all cross Scala versions
    crossVersion := CrossVersion.disabled,
    // Create BOM in the first run
    crossScalaVersions := Seq(scalaDefault),
    moduleName := "magnolify-bom",
    bomIncludeProjects := Seq(
      avro,
      bigquery,
      bigtable,
      cats,
      datastore,
      guava,
      parquet,
      protobuf,
      refined,
      scalacheck,
      shared,
      tensorflow,
      neo4j,
      tools
    ),
    // pom project. No ABI
    tlMimaPreviousVersions := Set.empty
  )

lazy val shared = project
  .in(file("shared"))
  .settings(
    commonSettings,
    crossScalaVersions := Seq(scala3, scala213, scala212),
    moduleName := "magnolify-shared",
    description := "Shared code for Magnolify"
  )

// shared code for unit tests
lazy val test = project
  .in(file("test"))
  .enablePlugins(NoPublishPlugin)
  .dependsOn(shared)
  .settings(commonSettings)
  .settings(
    crossScalaVersions := Seq(scala3, scala213, scala212),
    libraryDependencies ++= Seq(
      "org.scalameta" %% "munit-scalacheck" % munitVersion % Test,
      "org.typelevel" %% "cats-core" % catsVersion % Test
    )
  )

lazy val scalacheck = project
  .in(file("scalacheck"))
  .dependsOn(
    shared,
    test % "test->test"
  )
  .settings(
    commonSettings,
    moduleName := "magnolify-scalacheck",
    description := "Magnolia add-on for ScalaCheck",
    libraryDependencies += "org.scalacheck" %% "scalacheck" % scalacheckVersion % Provided
  )

lazy val cats = project
  .in(file("cats"))
  .dependsOn(
    shared,
    scalacheck % "test->test",
    test % "test->test"
  )
  .settings(
    commonSettings,
    moduleName := "magnolify-cats",
    description := "Magnolia add-on for Cats",
    libraryDependencies ++= Seq(
      "org.typelevel" %% "cats-core" % catsVersion % Provided,
      "com.twitter" %% "algebird-core" % algebirdVersion % Test,
      "org.typelevel" %% "cats-laws" % catsVersion % Test
    )
  )

lazy val guava = project
  .in(file("guava"))
  .dependsOn(
    shared,
    scalacheck % "test->test",
    test % "test->test"
  )
  .settings(
    commonSettings,
    moduleName := "magnolify-guava",
    description := "Magnolia add-on for Guava",
    libraryDependencies ++= Seq(
      "com.google.guava" % "guava" % guavaVersion % Provided
    )
  )

lazy val refined = project
  .in(file("refined"))
  .dependsOn(
    avro % Provided,
    bigquery % Provided,
    bigtable % Provided,
    datastore % Provided,
    guava % "provided,test->test",
    protobuf % "provided,test->test",
    tensorflow % Provided,
    test % "test->test"
  )
  .settings(
    commonSettings,
    moduleName := "magnolify-refined",
    description := "Magnolia add-on for Refined",
    libraryDependencies ++= Seq(
      "com.google.guava" % "guava" % guavaVersion % Provided,
      "eu.timepit" %% "refined" % refinedVersion % Provided,
      "com.google.api.grpc" % "proto-google-cloud-bigtable-v2" % bigtableVersion % Test,
      "com.google.apis" % "google-api-services-bigquery" % bigqueryVersion % Test,
      "com.google.cloud.datastore" % "datastore-v1-proto-client" % datastoreVersion % Test,
      "org.apache.avro" % "avro" % avroVersion % Test,
      "org.scalameta" %% "munit" % munitVersion % Test,
      "org.tensorflow" % "tensorflow-core-api" % tensorflowVersion % Test
    )
  )

lazy val avro = project
  .in(file("avro"))
  .dependsOn(
    shared,
    cats % "test->test",
    scalacheck % "test->test",
    test % "test->test"
  )
  .settings(
    commonSettings,
    moduleName := "magnolify-avro",
    description := "Magnolia add-on for Apache Avro",
    libraryDependencies ++= Seq(
      "org.apache.avro" % "avro" % avroVersion % Provided,
      "com.fasterxml.jackson.core" % "jackson-databind" % jacksonVersion % Test
    )
  )

lazy val bigquery = project
  .in(file("bigquery"))
  .dependsOn(
    shared,
    cats % "test->test",
    scalacheck % "test->test",
    test % "test->test"
  )
  .settings(
    commonSettings,
    moduleName := "magnolify-bigquery",
    description := "Magnolia add-on for Google Cloud BigQuery",
    libraryDependencies ++= Seq(
      "com.google.apis" % "google-api-services-bigquery" % bigqueryVersion % Provided,
      "com.fasterxml.jackson.core" % "jackson-databind" % jacksonVersion % Test
    )
  )

lazy val bigtable: Project = project
  .in(file("bigtable"))
  .dependsOn(
    shared,
    cats % "test->test",
    scalacheck % "test->test",
    test % "test->test"
  )
  .settings(
    commonSettings,
    moduleName := "magnolify-bigtable",
    description := "Magnolia add-on for Google Cloud Bigtable",
    libraryDependencies ++= Seq(
      "com.google.api.grpc" % "proto-google-cloud-bigtable-v2" % bigtableVersion % Provided
    )
  )

lazy val datastore = project
  .in(file("datastore"))
  .dependsOn(
    shared,
    cats % "test->test",
    scalacheck % "test->test",
    test % "test->test"
  )
  .settings(
    commonSettings,
    moduleName := "magnolify-datastore",
    description := "Magnolia add-on for Google Cloud Datastore",
    libraryDependencies ++= Seq(
      "com.google.cloud.datastore" % "datastore-v1-proto-client" % datastoreVersion % Provided
    )
  )

lazy val parquet = project
  .in(file("parquet"))
  .dependsOn(
    shared,
    avro % Test,
    cats % "test->test",
    scalacheck % "test->test",
    test % "test->test"
  )
  .settings(
    commonSettings,
    moduleName := "magnolify-parquet",
    description := "Magnolia add-on for Apache Parquet",
    libraryDependencies ++= Seq(
      "org.apache.hadoop" % "hadoop-client" % hadoopVersion % Provided,
      "org.apache.parquet" % "parquet-avro" % parquetVersion % Provided,
      "org.apache.parquet" % "parquet-hadoop" % parquetVersion % Provided
    ),
    dependencyOverrides ++= Seq(
      "org.apache.avro" % "avro" % avroVersion % Provided,
      "org.apache.avro" % "avro" % avroVersion % Test
    ),
    apiMappings := {
      def findJar(organization: String, name: String): File =
        update.value.select { module: ModuleID =>
          module.organization == organization && module.name == name
        }.head

      Map(
        findJar("org.apache.parquet", "parquet-column") -> url(
          s"https://www.javadoc.io/doc/org.apache.parquet/parquet-column/$parquetVersion/"
        )
      )
    }
  )

lazy val protobuf = project
  .in(file("protobuf"))
  .dependsOn(
    shared,
    cats % "test->test",
    scalacheck % "test->test",
    test % "test->test"
  )
  .settings(
    commonSettings,
    protobufSettings,
    moduleName := "magnolify-protobuf",
    description := "Magnolia add-on for Google Protocol Buffer"
  )

val tensorflowMetadataSourcesDir =
  settingKey[File]("Directory containing TensorFlow metadata proto files")
val tensorflowMetadata =
  taskKey[Seq[File]]("Retrieve TensorFlow metadata proto files")

lazy val tensorflow = project
  .in(file("tensorflow"))
  .dependsOn(
    shared,
    cats % "test->test",
    scalacheck % "test->test",
    test % "test->test"
  )
  .settings(
    commonSettings,
    protobufSettings,
    moduleName := "magnolify-tensorflow",
    description := "Magnolia add-on for TensorFlow",
    libraryDependencies ++= Seq(
      "com.google.protobuf" % "protobuf-java" % protobufVersion % ProtobufConfig,
      "org.tensorflow" % "tensorflow-core-api" % tensorflowVersion % Provided
    ),
    // remove compilation warnings for generated java files
    javacOptions ~= { _.filterNot(_ == "-Xlint:all") },
    // tensorflow metadata protos are not packaged into a jar. Manually extract them as external
    Compile / tensorflowMetadataSourcesDir := target.value / s"metadata-$tensorflowMetadataVersion",
    Compile / PB.protoSources += target.value / s"metadata-$tensorflowMetadataVersion",
    Compile / tensorflowMetadata := {
      def work(tensorFlowMetadataVersion: String) = {
        val tfMetadata = url(
          s"https://github.com/tensorflow/metadata/archive/refs/tags/v$tensorFlowMetadataVersion.zip"
        )
        IO.unzipURL(tfMetadata, target.value, "*.proto").toSeq
      }

      val cacheStoreFactory = streams.value.cacheStoreFactory
      val root = (Compile / tensorflowMetadataSourcesDir).value
      val tracker =
        Tracked.inputChanged(cacheStoreFactory.make("input")) { (versionChanged, version: String) =>
          val cached = Tracked.outputChanged(cacheStoreFactory.make("output")) {
            (outputChanged: Boolean, files: Seq[HashFileInfo]) =>
              if (versionChanged || outputChanged) work(version)
              else files.map(_.file)
          }
          cached(() => (root ** "*.proto").get().map(FileInfo.hash(_)))
        }

      tracker(tensorflowMetadataVersion)
    },
    Compile / PB.unpackDependencies := {
      val protoFiles = (Compile / tensorflowMetadata).value
      val root = (Compile / tensorflowMetadataSourcesDir).value
      val metadataDep = ProtocPlugin.UnpackedDependency(protoFiles, Seq.empty)
      val deps = (Compile / PB.unpackDependencies).value
      new ProtocPlugin.UnpackedDependencies(deps.mappedFiles ++ Map(root -> metadataDep))
    },
    Compile / packageBin / mappings ~= {
      _.filterNot { case (_, n) => n.startsWith("org/tensorflow") }
    },
    // Something messes with Compile/packageSrc/mappings and adds protobuf managed sources
    // Force back to original value from sbt
    inConfig(Compile)(Defaults.packageTaskSettings(packageSrc, Defaults.packageSrcMappings)),
    inConfig(Compile)(Defaults.packageTaskSettings(packageDoc, Defaults.packageDocMappings)),
    Compile / doc / scalacOptions ++= Seq("-skip-packages", "org.tensorflow")
  )

lazy val neo4j = project
  .in(file("neo4j"))
  .dependsOn(
    shared,
    cats % "test->test",
    scalacheck % "test->test",
    test % "test->test"
  )
  .settings(
    commonSettings,
    moduleName := "magnolify-neo4j",
    description := "Magnolia add-on for Neo4j",
    libraryDependencies ++= Seq(
      "org.neo4j.driver" % "neo4j-java-driver" % neo4jDriverVersion % Provided
    )
  )

lazy val tools = project
  .in(file("tools"))
  .dependsOn(
    shared,
    avro % Test,
    bigquery % Test,
    parquet % Test,
    test % "test->test"
  )
  .settings(
    commonSettings,
    moduleName := "magnolify-tools",
    description := "Magnolia add-on for code generation",
    libraryDependencies ++= Seq(
      "com.google.apis" % "google-api-services-bigquery" % bigqueryVersion,
      "org.apache.avro" % "avro" % avroVersion % Provided,
      "org.apache.parquet" % "parquet-hadoop" % parquetVersion,
      "org.typelevel" %% "paiges-core" % paigesVersion
    )
  )

lazy val jmh: Project = project
  .in(file("jmh"))
  .enablePlugins(JmhPlugin)
  .dependsOn(
    avro % Test,
    bigquery % Test,
    bigtable % Test,
    cats % Test,
    datastore % Test,
    guava % Test,
    protobuf % "test->test",
    scalacheck % Test,
    tensorflow % Test,
    test % "test->test"
  )
  .settings(
    commonSettings,
    crossScalaVersions := Seq(scalaDefault),
    Jmh / classDirectory := (Test / classDirectory).value,
    Jmh / dependencyClasspath := (Test / dependencyClasspath).value,
    // rewire tasks, so that 'jmh:run' automatically invokes 'jmh:compile'
    // (otherwise a clean 'jmh:run' would fail)
    Jmh / compile := (Jmh / compile).dependsOn(Test / compile).value,
    Jmh / run := (Jmh / run).dependsOn(Jmh / compile).evaluated,
    libraryDependencies ++= Seq(
      "com.google.api.grpc" % "proto-google-cloud-bigtable-v2" % bigtableVersion % Test,
      "com.google.apis" % "google-api-services-bigquery" % bigqueryVersion % Test,
      "com.google.cloud.datastore" % "datastore-v1-proto-client" % datastoreVersion % Test,
      "org.apache.avro" % "avro" % avroVersion % Test,
      "org.tensorflow" % "tensorflow-core-api" % tensorflowVersion % Test
    )
  )

// =======================================================================
// Site settings
// =======================================================================
lazy val site = project
  .in(file("site"))
  .enablePlugins(
    NoPublishPlugin,
    ParadoxSitePlugin,
    ParadoxMaterialThemePlugin,
    GhpagesPlugin,
    SiteScaladocPlugin,
    MdocPlugin
  )
  .dependsOn(
    avro % "compile->compile,provided",
    bigquery % "compile->compile,provided",
    bigtable % "compile->compile,provided",
    cats % "compile->compile,provided",
    datastore % "compile->compile,provided",
    guava % "compile->compile,provided",
    neo4j % "compile->compile,provided",
    parquet % "compile->compile,provided",
    protobuf % "compile->compile,provided",
    refined % "compile->compile,provided",
    shared,
    scalacheck % "compile->compile,provided",
    tensorflow % "compile->compile,provided",
    unidocs
  )
  .settings(commonSettings)
  .settings(
    description := "Magnolify - Documentation",
    fork := false,
    autoAPIMappings := true,
    gitRemoteRepo := "git@github.com:spotify/magnolify.git",
    // mdoc
    // pre-compile md using mdoc
    mdocExtraArguments ++= Seq("--no-link-hygiene"),
    // paradox
    Compile / paradoxOverlayDirectories += mdocOut.value,
    Compile / paradoxProperties ++= Map(
      "github.base_url" -> "https://github.com/spotify/magnolify"
    ),
    Compile / paradoxMaterialTheme := ParadoxMaterialTheme()
      .withFavicon("images/favicon.ico")
      .withColor("white", "indigo")
      .withLogo("images/logo.png")
      .withCopyright(s"Copyright (C) $currentYear Spotify AB")
      .withRepository(uri("https://github.com/spotify/magnolify"))
      .withSocial(uri("https://github.com/spotify"), uri("https://twitter.com/spotifyeng")),
    // sbt-site
    addMappingsToSiteDir(
      unidocs / ScalaUnidoc / packageDoc / mappings,
      unidocs / ScalaUnidoc / siteSubdirName
    ),
    makeSite := makeSite.dependsOn(mdoc.toTask("")).value
  )

lazy val unidocs = project
  .in(file("unidocs"))
  .enablePlugins(
    NoPublishPlugin,
    TypelevelUnidocPlugin
  )
  .settings(commonSettings)
  .settings(
    moduleName := "magnolify-docs",
    crossScalaVersions := Seq(scalaDefault),
    scalaVersion := scalaDefault,
    // unidoc
    ScalaUnidoc / siteSubdirName := "api",
    ScalaUnidoc / scalacOptions := Seq.empty,
    ScalaUnidoc / unidoc / unidocProjectFilter := inAnyProject -- inProjects(test, jmh),
    ScalaUnidoc / unidoc / unidocAllClasspaths ~= { cp =>
      // somehow protobuf 2 is in classpath and fails doc
      cp.map(_.filterNot(_.data.getName.endsWith("protobuf-java-2.5.0.jar")))
    },
    ScalaUnidoc / unidoc / unidocAllSources ~= { sources =>
      // filter out doc from generated proto TFMD sources
      sources.map(_.filterNot(_.getPath.contains("compiled_proto")))
    }
  )<|MERGE_RESOLUTION|>--- conflicted
+++ resolved
@@ -27,13 +27,8 @@
 val bigqueryVersion = "v2-rev20240229-2.0.0"
 val bigtableVersion = "2.42.0"
 val catsVersion = "2.10.0"
-<<<<<<< HEAD
-val datastoreVersion = "2.21.0"
+val datastoreVersion = "2.21.1"
 val guavaVersion = "33.3.0-jre"
-=======
-val datastoreVersion = "2.21.1"
-val guavaVersion = "33.2.1-jre"
->>>>>>> 63ddb3c4
 val hadoopVersion = "3.4.0"
 val jacksonVersion = "2.17.2"
 val jodaTimeVersion = "2.12.7"
