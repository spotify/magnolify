/*
 * Copyright 2019 Spotify AB
 *
 * Licensed under the Apache License, Version 2.0 (the "License");
 * you may not use this file except in compliance with the License.
 * You may obtain a copy of the License at
 *
 *     http://www.apache.org/licenses/LICENSE-2.0
 *
 * Unless required by applicable law or agreed to in writing, software
 * distributed under the License is distributed on an "AS IS" BASIS,
 * WITHOUT WARRANTIES OR CONDITIONS OF ANY KIND, either express or implied.
 * See the License for the specific language governing permissions and
 * limitations under the License.
 */
import de.heikoseeberger.sbtheader.CommentCreator

name := "magnolify"
description := "A collection of Magnolia add-on modules"

val magnoliaVersion = "1.1.2"

val algebirdVersion = "0.13.9"
<<<<<<< HEAD
val avroVersion = Option(sys.props("avro.version")).getOrElse("1.10.2")
val bigqueryVersion = "v2-rev20220528-1.32.1"
val bigtableVersion = "2.5.3"
=======
val avroVersion = Option(sys.props("avro.version")).getOrElse("1.11.0")
val bigqueryVersion = "v2-rev20220611-1.32.1"
val bigtableVersion = "2.5.1"
>>>>>>> ba9a9468
val catsVersion = "2.7.0"
val datastoreVersion = "2.1.3"
val guavaVersion = "30.1.1-jre"
val hadoopVersion = "3.3.3"
val jacksonVersion = "2.13.3"
val munitVersion = "0.7.29"
val paigesVersion = "0.4.2"
val parquetVersion = "1.12.3"
val protobufVersion = "3.19.4"
val refinedVersion = "0.9.17"
val scalacheckVersion = "1.16.0"
val shapelessVersion = "2.3.9"
val tensorflowVersion = "0.4.1"

lazy val currentYear = java.time.LocalDate.now().getYear
lazy val keepExistingHeader =
  HeaderCommentStyle.cStyleBlockComment.copy(commentCreator =
    (text: String, existingText: Option[String]) =>
      existingText
        .getOrElse(HeaderCommentStyle.cStyleBlockComment.commentCreator(text))
        .trim()
  )

val commonSettings = Seq(
  organization := "com.spotify",
  scalaVersion := "2.13.8",
  crossScalaVersions := Seq("2.12.16", "2.13.8"),
  scalacOptions ++= Seq("-target:jvm-1.8", "-deprecation", "-feature", "-unchecked"),
  scalacOptions ++= (scalaBinaryVersion.value match {
    case "2.12" => Seq("-language:higherKinds")
    case "2.13" => Nil
  }),
  libraryDependencies ++= Seq(
    "com.softwaremill.magnolia1_2" %% "magnolia" % magnoliaVersion,
    "com.chuusai" %% "shapeless" % shapelessVersion,
    "org.scala-lang" % "scala-reflect" % scalaVersion.value
  ),
  // https://github.com/typelevel/scalacheck/pull/427#issuecomment-424330310
  // FIXME: workaround for Java serialization issues
  Test / classLoaderLayeringStrategy := ClassLoaderLayeringStrategy.Flat,
  Test / publishArtifact := false,
  sonatypeProfileName := "com.spotify",
  organizationName := "Spotify AB",
  startYear := Some(2016),
  licenses := Seq("Apache-2.0" -> url("http://www.apache.org/licenses/LICENSE-2.0.txt")),
  headerLicense := Some(HeaderLicense.ALv2(currentYear.toString, "Spotify AB")),
  headerMappings ++= Map(
    HeaderFileType.scala -> keepExistingHeader,
    HeaderFileType.java -> keepExistingHeader
  ),
  homepage := Some(url("https://github.com/spotify/magnolify")),
  scmInfo := Some(
    ScmInfo(
      url("https://github.com/spotify/magnolify.git"),
      "scm:git:git@github.com:spotify/magnolify.git"
    )
  ),
  developers := List(
    Developer(
      id = "sinisa_lyh",
      name = "Neville Li",
      email = "neville.lyh@gmail.com",
      url = url("https://twitter.com/sinisa_lyh")
    ),
    Developer(
      id = "andrewsmartin",
      name = "Andrew Martin",
      email = "andrewsmartin.mg@gmail.com",
      url = url("https://twitter.com/andrew_martin92")
    ),
    Developer(
      id = "daikeshi",
      name = "Keshi Dai",
      email = "keshi.dai@gmail.com",
      url = url("https://twitter.com/daikeshi")
    ),
    Developer(
      id = "clairemcginty",
      name = "Claire McGinty",
      email = "clairem@spotify.com",
      url = url("http://github.com/clairemcginty")
    ),
    Developer(
      id = "anne-decusatis",
      name = "Anne DeCusatis",
      email = "anned@spotify.com",
      url = url("http://twitter.com/precisememory")
    ),
    Developer(
      id = "stormy-ua",
      name = "Kirill Panarin",
      email = "kirill.panarin@gmail.com",
      url = url("https://twitter.com/panarin_kirill")
    ),
    Developer(
      id = "syodage",
      name = "Shameera Rathnayaka Yodage",
      email = "shameerayodage@gmail.com",
      url = url("https://twitter.com/syodage")
    )
  )
)

val noPublishSettings = Seq(
  publish := {},
  publishLocal := {},
  publishArtifact := false
)

lazy val root: Project = project
  .in(file("."))
  .settings(
    commonSettings ++ noPublishSettings
  )
  .aggregate(
    shared,
    scalacheck,
    cats,
    guava,
    avro,
    bigquery,
    bigtable,
    datastore,
    parquet,
    protobuf,
    tensorflow,
    tools,
    test
  )

lazy val shared: Project = project
  .in(file("shared"))
  .settings(
    commonSettings,
    moduleName := "magnolify-shared",
    description := "Shared code for Magnolify"
  )

// shared code for unit tests
lazy val test: Project = project
  .in(file("test"))
  .settings(
    commonSettings ++ noPublishSettings,
    libraryDependencies ++= Seq(
      "org.scalameta" %% "munit-scalacheck" % munitVersion % Test,
      "org.typelevel" %% "cats-core" % catsVersion % Test
    ),
    ProtobufConfig / protobufRunProtoc := (args =>
      com.github.os72.protocjar.Protoc.runProtoc(args.toArray)
    )
  )
  .dependsOn(shared)
  .enablePlugins(ProtobufPlugin)

lazy val scalacheck: Project = project
  .in(file("scalacheck"))
  .settings(
    commonSettings,
    moduleName := "magnolify-scalacheck",
    description := "Magnolia add-on for ScalaCheck",
    libraryDependencies += "org.scalacheck" %% "scalacheck" % scalacheckVersion
  )
  .dependsOn(
    shared,
    test % "test->test"
  )

lazy val cats: Project = project
  .in(file("cats"))
  .settings(
    commonSettings,
    moduleName := "magnolify-cats",
    description := "Magnolia add-on for Cats",
    libraryDependencies ++= Seq(
      "org.typelevel" %% "cats-core" % catsVersion,
      "org.typelevel" %% "cats-laws" % catsVersion % Test,
      "com.twitter" %% "algebird-core" % algebirdVersion % Test
    )
  )
  .dependsOn(
    shared,
    scalacheck % Test,
    test % "test->test"
  )

lazy val guava: Project = project
  .in(file("guava"))
  .settings(
    commonSettings,
    moduleName := "magnolify-guava",
    description := "Magnolia add-on for Guava",
    libraryDependencies ++= Seq(
      "com.google.guava" % "guava" % guavaVersion % Provided
    )
  )
  .dependsOn(
    shared,
    scalacheck % Test,
    test % "test->test"
  )

lazy val refined: Project = project
  .in(file("refined"))
  .settings(
    commonSettings,
    moduleName := "magnolify-refined",
    description := "Magnolia add-on for Refined",
    libraryDependencies ++= Seq(
      "com.google.guava" % "guava" % guavaVersion % Provided,
      "eu.timepit" %% "refined" % refinedVersion % Provided,
      "org.scalameta" %% "munit" % munitVersion % Test,
      "org.apache.avro" % "avro" % avroVersion % Test,
      "com.google.apis" % "google-api-services-bigquery" % bigqueryVersion % Test,
      "com.google.api.grpc" % "proto-google-cloud-bigtable-v2" % bigtableVersion % Test,
      "com.google.cloud.datastore" % "datastore-v1-proto-client" % datastoreVersion % Test,
      "org.tensorflow" % "tensorflow-core-api" % tensorflowVersion % Test
    )
  )
  .dependsOn(
    guava % "provided,test->test",
    avro % Provided,
    bigquery % Provided,
    bigtable % Provided,
    datastore % Provided,
    protobuf % Provided,
    tensorflow % Provided,
    test % "test->test"
  )

lazy val avro: Project = project
  .in(file("avro"))
  .settings(
    commonSettings,
    moduleName := "magnolify-avro",
    description := "Magnolia add-on for Apache Avro",
    libraryDependencies ++= Seq(
      "org.apache.avro" % "avro" % avroVersion % Provided,
      "com.fasterxml.jackson.core" % "jackson-databind" % jacksonVersion % Test
    )
  )
  .dependsOn(
    shared,
    cats % Test,
    scalacheck % Test,
    test % "test->test"
  )

lazy val bigquery: Project = project
  .in(file("bigquery"))
  .settings(
    commonSettings,
    moduleName := "magnolify-bigquery",
    description := "Magnolia add-on for Google Cloud BigQuery",
    libraryDependencies ++= Seq(
      "com.google.apis" % "google-api-services-bigquery" % bigqueryVersion % Provided,
      "com.fasterxml.jackson.core" % "jackson-databind" % jacksonVersion % Test
    )
  )
  .dependsOn(
    shared,
    cats % Test,
    scalacheck % Test,
    test % "test->test"
  )

lazy val bigtable: Project = project
  .in(file("bigtable"))
  .settings(
    commonSettings,
    moduleName := "magnolify-bigtable",
    description := "Magnolia add-on for Google Cloud Bigtable",
    libraryDependencies ++= Seq(
      "com.google.api.grpc" % "proto-google-cloud-bigtable-v2" % bigtableVersion % Provided
    )
  )
  .dependsOn(
    shared,
    cats % Test,
    scalacheck % Test,
    test % "test->test"
  )

lazy val datastore: Project = project
  .in(file("datastore"))
  .settings(
    commonSettings,
    moduleName := "magnolify-datastore",
    description := "Magnolia add-on for Google Cloud Datastore",
    libraryDependencies ++= Seq(
      "com.google.cloud.datastore" % "datastore-v1-proto-client" % datastoreVersion % Provided
    )
  )
  .dependsOn(
    shared,
    cats % Test,
    scalacheck % Test,
    test % "test->test"
  )

lazy val parquet: Project = project
  .in(file("parquet"))
  .settings(
    commonSettings,
    moduleName := "magnolify-parquet",
    description := "Magnolia add-on for Apache Parquet",
    libraryDependencies ++= Seq(
      "org.apache.parquet" % "parquet-avro" % parquetVersion % Provided,
      "org.apache.parquet" % "parquet-hadoop" % parquetVersion % Provided,
      "org.apache.hadoop" % "hadoop-client" % hadoopVersion % Provided
    )
  )
  .dependsOn(
    shared,
    avro % Test,
    cats % Test,
    scalacheck % Test,
    test % "test->test"
  )

lazy val protobuf: Project = project
  .in(file("protobuf"))
  .settings(
    commonSettings,
    moduleName := "magnolify-protobuf",
    description := "Magnolia add-on for Google Protocol Buffer",
    libraryDependencies ++= Seq(
      "com.google.protobuf" % "protobuf-java" % protobufVersion % Provided
    )
  )
  .dependsOn(
    shared,
    cats % Test,
    scalacheck % Test,
    test % "test->test"
  )

lazy val tensorflow: Project = project
  .in(file("tensorflow"))
  .settings(
    commonSettings,
    moduleName := "magnolify-tensorflow",
    description := "Magnolia add-on for TensorFlow",
    Compile / sourceDirectories := (Compile / sourceDirectories).value
      .filterNot(_.getPath.endsWith("/src_managed/main")),
    Compile / managedSourceDirectories := (Compile / managedSourceDirectories).value
      .filterNot(_.getPath.endsWith("/src_managed/main")),
    libraryDependencies ++= Seq(
      "org.tensorflow" % "tensorflow-core-api" % tensorflowVersion % Provided
    ),
    // Protobuf plugin adds protobuf-java to Compile scope automatically; we want it to remain Provided
    libraryDependencies := libraryDependencies.value.map { l =>
      (l.organization, l.name) match {
        case ("com.google.protobuf", "protobuf-java") =>
          l.withConfigurations(Some("provided,protobuf"))
        case _ => l
      }
    }
  )
  .dependsOn(
    shared,
    cats % Test,
    scalacheck % Test,
    test % "test->test"
  )
  .enablePlugins(ProtobufPlugin)

lazy val tools: Project = project
  .in(file("tools"))
  .settings(
    commonSettings,
    moduleName := "magnolify-tools",
    description := "Magnolia add-on for code generation",
    libraryDependencies ++= Seq(
      "com.google.apis" % "google-api-services-bigquery" % bigqueryVersion,
      "org.apache.avro" % "avro" % avroVersion,
      "org.apache.parquet" % "parquet-hadoop" % parquetVersion,
      "org.typelevel" %% "paiges-core" % paigesVersion
    )
  )
  .dependsOn(
    shared,
    avro % Test,
    bigquery % Test,
    parquet % Test,
    test % "test->test"
  )

lazy val jmh: Project = project
  .in(file("jmh"))
  .settings(
    commonSettings,
    Jmh / classDirectory := (Test / classDirectory).value,
    Jmh / dependencyClasspath := (Test / dependencyClasspath).value,
    // rewire tasks, so that 'jmh:run' automatically invokes 'jmh:compile'
    // (otherwise a clean 'jmh:run' would fail)
    Jmh / compile := (Jmh / compile).dependsOn(Test / compile).value,
    Jmh / run := (Jmh / run).dependsOn(Jmh / compile).evaluated,
    libraryDependencies ++= Seq(
      "org.apache.avro" % "avro" % avroVersion % Test,
      "com.google.apis" % "google-api-services-bigquery" % bigqueryVersion % Test,
      "com.google.api.grpc" % "proto-google-cloud-bigtable-v2" % bigtableVersion % Test,
      "com.google.cloud.datastore" % "datastore-v1-proto-client" % datastoreVersion % Test,
      "org.tensorflow" % "tensorflow-core-api" % tensorflowVersion % Test
    )
  )
  .dependsOn(
    scalacheck % Test,
    cats % Test,
    guava % Test,
    avro % Test,
    bigquery % Test,
    bigtable % Test,
    datastore % Test,
    tensorflow % Test,
    protobuf % Test,
    test % "test->test"
  )
  .enablePlugins(JmhPlugin)<|MERGE_RESOLUTION|>--- conflicted
+++ resolved
@@ -21,15 +21,9 @@
 val magnoliaVersion = "1.1.2"
 
 val algebirdVersion = "0.13.9"
-<<<<<<< HEAD
-val avroVersion = Option(sys.props("avro.version")).getOrElse("1.10.2")
-val bigqueryVersion = "v2-rev20220528-1.32.1"
-val bigtableVersion = "2.5.3"
-=======
 val avroVersion = Option(sys.props("avro.version")).getOrElse("1.11.0")
 val bigqueryVersion = "v2-rev20220611-1.32.1"
-val bigtableVersion = "2.5.1"
->>>>>>> ba9a9468
+val bigtableVersion = "2.5.3"
 val catsVersion = "2.7.0"
 val datastoreVersion = "2.1.3"
 val guavaVersion = "30.1.1-jre"
