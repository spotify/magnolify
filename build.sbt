/*
 * Copyright 2019 Spotify AB
 *
 * Licensed under the Apache License, Version 2.0 (the "License");
 * you may not use this file except in compliance with the License.
 * You may obtain a copy of the License at
 *
 *     http://www.apache.org/licenses/LICENSE-2.0
 *
 * Unless required by applicable law or agreed to in writing, software
 * distributed under the License is distributed on an "AS IS" BASIS,
 * WITHOUT WARRANTIES OR CONDITIONS OF ANY KIND, either express or implied.
 * See the License for the specific language governing permissions and
 * limitations under the License.
 */
import sbt._
import sbtprotoc.ProtocPlugin.ProtobufConfig
import com.github.sbt.git.SbtGit.GitKeys.gitRemoteRepo
import com.typesafe.tools.mima.core._

val magnoliaScala2Version = "1.1.8"
val magnoliaScala3Version = "1.3.4"

val algebirdVersion = "0.13.10"
val avroVersion = Option(sys.props("avro.version")).getOrElse("1.11.2")
val bigqueryVersion = "v2-rev20231111-2.0.0"
val bigtableVersion = "2.30.0"
val catsVersion = "2.10.0"
val datastoreVersion = "2.18.0"
val guavaVersion = "33.0.0-jre"
val hadoopVersion = "3.3.6"
<<<<<<< HEAD
val jacksonVersion = "2.16.0"
val jodaTimeVersion = "2.12.6"
=======
val jacksonVersion = "2.16.1"
val jodaTimeVersion = "2.12.5"
>>>>>>> 41db50e6
val munitVersion = "0.7.29"
val neo4jDriverVersion = "4.4.12"
val paigesVersion = "0.4.3"
val parquetVersion = "1.13.1"
val protobufVersion = "3.25.2"
val refinedVersion = "0.11.0"
val scalaCollectionCompatVersion = "2.11.0"
val scalacheckVersion = "1.17.0"
val shapelessVersion = "2.3.10"
val tensorflowMetadataVersion = "1.10.0"
val tensorflowVersion = "0.5.0"

// project
ThisBuild / tlBaseVersion := "0.7"
ThisBuild / tlSonatypeUseLegacyHost := true
ThisBuild / organization := "com.spotify"
ThisBuild / organizationName := "Spotify AB"
ThisBuild / startYear := Some(2016)
ThisBuild / licenses := Seq(License.Apache2)
ThisBuild / developers := List(
  Developer(
    id = "sinisa_lyh",
    name = "Neville Li",
    email = "neville.lyh@gmail.com",
    url = url("https://twitter.com/sinisa_lyh")
  ),
  Developer(
    id = "andrewsmartin",
    name = "Andrew Martin",
    email = "andrewsmartin.mg@gmail.com",
    url = url("https://twitter.com/andrew_martin92")
  ),
  Developer(
    id = "daikeshi",
    name = "Keshi Dai",
    email = "keshi.dai@gmail.com",
    url = url("https://twitter.com/daikeshi")
  ),
  Developer(
    id = "clairemcginty",
    name = "Claire McGinty",
    email = "clairem@spotify.com",
    url = url("http://github.com/clairemcginty")
  ),
  Developer(
    id = "anne-decusatis",
    name = "Anne DeCusatis",
    email = "anned@spotify.com",
    url = url("http://twitter.com/precisememory")
  ),
  Developer(
    id = "stormy-ua",
    name = "Kirill Panarin",
    email = "kirill.panarin@gmail.com",
    url = url("https://twitter.com/panarin_kirill")
  ),
  Developer(
    id = "syodage",
    name = "Shameera Rathnayaka Yodage",
    email = "shameerayodage@gmail.com",
    url = url("https://twitter.com/syodage")
  ),
  Developer(
    id = "shnapz",
    name = "Andrew Kabas",
    email = "akabas@spotify.com",
    url = url("https://github.com/shnapz")
  )
)

// scala versions
val scala3 = "3.3.1"
val scala213 = "2.13.12"
val scala212 = "2.12.18"
val scalaDefault = scala213
val scala3Projects = List(
  "shared",
  "test"
)

// github actions
val java17 = JavaSpec.corretto("17")
val java11 = JavaSpec.corretto("11")
val javaDefault = java17

val condIsScala3 = "matrix.scala == '3'"
val condNotScala3 = s"!($condIsScala3)"
val condIsMain = "github.ref == 'refs/heads/main'"
val condIsTag = "startsWith(github.ref, 'refs/tags/v')"

ThisBuild / scalaVersion := scalaDefault
ThisBuild / crossScalaVersions := Seq(scala3, scala213, scala212)
ThisBuild / githubWorkflowTargetBranches := Seq("main")
ThisBuild / githubWorkflowJavaVersions := Seq(java17, java11)
ThisBuild / tlJdkRelease := Some(8)
ThisBuild / tlFatalWarnings := true
ThisBuild / tlCiHeaderCheck := true
ThisBuild / tlCiScalafmtCheck := true
ThisBuild / tlCiDocCheck := true
ThisBuild / tlCiMimaBinaryIssueCheck := true
ThisBuild / githubWorkflowBuild ~= { steps: Seq[WorkflowStep] =>
  steps.flatMap {
    case s if s.name.contains("Test") =>
      Seq(
        s.withCond(Some(condNotScala3)),
        WorkflowStep.Sbt(
          scala3Projects.map(p => s"$p/test"),
          name = Some("Test"),
          cond = Some(condIsScala3)
        )
      )
    case s =>
      if (
        s.name.contains("Check binary compatibility") ||
        s.name.contains("Generate API documentation")
      ) {
        Seq(s.withCond(Some(condNotScala3)))
      } else {
        Seq(s)
      }
  }
}
ThisBuild / githubWorkflowAddedJobs ++= Seq(
  WorkflowJob(
    "coverage",
    "Test coverage",
    WorkflowStep.CheckoutFull ::
      WorkflowStep.SetupJava(List(javaDefault)) :::
      List(
        WorkflowStep.Sbt(
          List("coverage", "test", "coverageAggregate"),
          name = Some("Test coverage")
        ),
        WorkflowStep.Run(
          List("bash <(curl -s https://codecov.io/bash)"),
          name = Some("Upload coverage report")
        )
      ),
    scalas = List(CrossVersion.binaryScalaVersion(scalaDefault)),
    javas = List(javaDefault)
  ),
  WorkflowJob(
    "avro-legacy",
    "Test with legacy avro",
    WorkflowStep.CheckoutFull ::
      WorkflowStep.SetupJava(List(javaDefault)) :::
      List(
        WorkflowStep.Sbt(
          List("avro/test"),
          env = Map("JAVA_OPTS" -> "-Davro.version=1.8.2"),
          name = Some("Test")
        )
      ),
    scalas = List(CrossVersion.binaryScalaVersion(scalaDefault)),
    javas = List(javaDefault)
  ),
  WorkflowJob(
    "site",
    "Generate Site",
    WorkflowStep.CheckoutFull ::
      WorkflowStep.SetupJava(List(javaDefault)) :::
      List(
        WorkflowStep.Sbt(
          List("site/makeSite"),
          name = Some("Generate site")
        ),
        WorkflowStep.Use(
          UseRef.Public("peaceiris", "actions-gh-pages", "v3.9.3"),
          params = Map(
            "github_token" -> "${{ secrets.GITHUB_TOKEN }}",
            "publish_dir" -> {
              val path = (ThisBuild / baseDirectory).value.toPath.toAbsolutePath
                .relativize((site / makeSite / target).value.toPath)
              // os-independent path rendering ...
              (0 until path.getNameCount).map(path.getName).mkString("/")
            },
            "keep_files" -> "true"
          ),
          name = Some("Publish site"),
          cond = Some(condIsTag)
        )
      ),
    scalas = List(CrossVersion.binaryScalaVersion(scalaDefault)),
    javas = List(javaDefault)
  )
)

// mima
ThisBuild / mimaBinaryIssueFilters ++= Seq()

// protobuf
ThisBuild / PB.protocVersion := protobufVersion
lazy val scopedProtobufSettings = Def.settings(
  PB.targets := Seq(
    PB.gens.java -> (ThisScope.copy(config = Zero) / sourceManaged).value /
      "compiled_proto" /
      configuration.value.name
  ),
  managedSourceDirectories ++= PB.targets.value.map(_.outputPath)
)
lazy val protobufSettings = Seq(
  PB.additionalDependencies := Seq(
    "com.google.protobuf" % "protobuf-java" % protobufVersion % Provided,
    "com.google.protobuf" % "protobuf-java" % protobufVersion % Test
  )
) ++ Seq(Compile, Test).flatMap(c => inConfig(c)(scopedProtobufSettings))

lazy val currentYear = java.time.LocalDate.now().getYear
lazy val keepExistingHeader =
  HeaderCommentStyle.cStyleBlockComment.copy(commentCreator =
    (text: String, existingText: Option[String]) =>
      existingText
        .getOrElse(HeaderCommentStyle.cStyleBlockComment.commentCreator(text))
        .trim()
  )

val commonSettings = Seq(
  // So far most projects do no support scala 3
  crossScalaVersions := Seq(scala213, scala212),
  // skip scala 3 publishing until ready
  publish / skip := (publish / skip).value || (scalaVersion.value == scala3),
  scalaVersion := scalaDefault,
  scalacOptions ++= (CrossVersion.partialVersion(scalaVersion.value) match {
    case Some((3, _)) =>
      Seq(
        // required by magnolia for accessing default values
        "-Yretain-trees",
        // tolerate some nested macro expansion
        "-Xmax-inlines",
        "64"
      )
    case Some((2, 13)) =>
      Seq(
        "-Wmacros:after",
        // silence warnings
        "-Wconf:cat=unused-imports&origin=scala\\.collection\\.compat\\..*:s" +
          ",cat=unused-imports&origin=magnolify\\.shims\\..*:s" +
          ",cat=unused-imports&origin=magnolify\\.scalacheck\\.MoreCollectionsBuildable\\..*:s"
      )
    case Some((2, 12)) =>
      Seq(
        "-Ywarn-macros:after",
        // silence warnings
        "-Wconf:cat=unused-params:s"
      )
    case _ =>
      Seq.empty
  }),
  headerLicense := Some(HeaderLicense.ALv2(currentYear.toString, organizationName.value)),
  headerMappings ++= Map(
    HeaderFileType.scala -> keepExistingHeader,
    HeaderFileType.java -> keepExistingHeader
  ),
  libraryDependencies ++= Seq(
    "org.scala-lang.modules" %% "scala-collection-compat" % scalaCollectionCompatVersion,
    "joda-time" % "joda-time" % jodaTimeVersion % Provided
  ) ++ (CrossVersion.partialVersion(scalaVersion.value) match {
    case Some((3, _)) =>
      Seq(
        "com.softwaremill.magnolia1_3" %% "magnolia" % magnoliaScala3Version
      )
    case Some((2, _)) =>
      Seq(
        "com.softwaremill.magnolia1_2" %% "magnolia" % magnoliaScala2Version,
        "com.chuusai" %% "shapeless" % shapelessVersion,
        "org.scala-lang" % "scala-reflect" % scalaVersion.value % Provided
      )
    case _ =>
      throw new Exception("Unsupported scala version")
  }),
  // https://github.com/typelevel/scalacheck/pull/427#issuecomment-424330310
  // FIXME: workaround for Java serialization issues
  Test / classLoaderLayeringStrategy := ClassLoaderLayeringStrategy.Flat
)

lazy val root = tlCrossRootProject
  .enablePlugins(NoPublishPlugin)
  .settings(
    name := "magnolify",
    description := "A collection of Magnolia add-on modules"
  )
  .aggregate(
    avro,
    bigquery,
    bigtable,
    cats,
    datastore,
    guava,
    parquet,
    protobuf,
    refined,
    scalacheck,
    shared,
    tensorflow,
    neo4j,
    test,
    tools
  )

lazy val shared = project
  .in(file("shared"))
  .settings(
    commonSettings,
    crossScalaVersions := Seq(scala3, scala213, scala212),
    moduleName := "magnolify-shared",
    description := "Shared code for Magnolify"
  )

// shared code for unit tests
lazy val test = project
  .in(file("test"))
  .enablePlugins(NoPublishPlugin)
  .dependsOn(shared)
  .settings(commonSettings)
  .settings(
    crossScalaVersions := Seq(scala3, scala213, scala212),
    libraryDependencies ++= Seq(
      "org.scalameta" %% "munit-scalacheck" % munitVersion % Test,
      "org.typelevel" %% "cats-core" % catsVersion % Test
    )
  )

lazy val scalacheck = project
  .in(file("scalacheck"))
  .dependsOn(
    shared,
    test % "test->test"
  )
  .settings(
    commonSettings,
    moduleName := "magnolify-scalacheck",
    description := "Magnolia add-on for ScalaCheck",
    libraryDependencies += "org.scalacheck" %% "scalacheck" % scalacheckVersion % Provided
  )

lazy val cats = project
  .in(file("cats"))
  .dependsOn(
    shared,
    scalacheck % "test->test",
    test % "test->test"
  )
  .settings(
    commonSettings,
    moduleName := "magnolify-cats",
    description := "Magnolia add-on for Cats",
    libraryDependencies ++= Seq(
      "org.typelevel" %% "cats-core" % catsVersion % Provided,
      "com.twitter" %% "algebird-core" % algebirdVersion % Test,
      "org.typelevel" %% "cats-laws" % catsVersion % Test
    )
  )

lazy val guava = project
  .in(file("guava"))
  .dependsOn(
    shared,
    scalacheck % "test->test",
    test % "test->test"
  )
  .settings(
    commonSettings,
    moduleName := "magnolify-guava",
    description := "Magnolia add-on for Guava",
    libraryDependencies ++= Seq(
      "com.google.guava" % "guava" % guavaVersion % Provided
    )
  )

lazy val refined = project
  .in(file("refined"))
  .dependsOn(
    avro % Provided,
    bigquery % Provided,
    bigtable % Provided,
    datastore % Provided,
    guava % "provided,test->test",
    protobuf % "provided,test->test",
    tensorflow % Provided,
    test % "test->test"
  )
  .settings(
    commonSettings,
    moduleName := "magnolify-refined",
    description := "Magnolia add-on for Refined",
    libraryDependencies ++= Seq(
      "com.google.guava" % "guava" % guavaVersion % Provided,
      "eu.timepit" %% "refined" % refinedVersion % Provided,
      "com.google.api.grpc" % "proto-google-cloud-bigtable-v2" % bigtableVersion % Test,
      "com.google.apis" % "google-api-services-bigquery" % bigqueryVersion % Test,
      "com.google.cloud.datastore" % "datastore-v1-proto-client" % datastoreVersion % Test,
      "org.apache.avro" % "avro" % avroVersion % Test,
      "org.scalameta" %% "munit" % munitVersion % Test,
      "org.tensorflow" % "tensorflow-core-api" % tensorflowVersion % Test
    )
  )

lazy val avro = project
  .in(file("avro"))
  .dependsOn(
    shared,
    cats % "test->test",
    scalacheck % "test->test",
    test % "test->test"
  )
  .settings(
    commonSettings,
    moduleName := "magnolify-avro",
    description := "Magnolia add-on for Apache Avro",
    libraryDependencies ++= Seq(
      "org.apache.avro" % "avro" % avroVersion % Provided,
      "com.fasterxml.jackson.core" % "jackson-databind" % jacksonVersion % Test
    )
  )

lazy val bigquery = project
  .in(file("bigquery"))
  .dependsOn(
    shared,
    cats % "test->test",
    scalacheck % "test->test",
    test % "test->test"
  )
  .settings(
    commonSettings,
    moduleName := "magnolify-bigquery",
    description := "Magnolia add-on for Google Cloud BigQuery",
    libraryDependencies ++= Seq(
      "com.google.apis" % "google-api-services-bigquery" % bigqueryVersion % Provided,
      "com.fasterxml.jackson.core" % "jackson-databind" % jacksonVersion % Test
    )
  )

lazy val bigtable: Project = project
  .in(file("bigtable"))
  .dependsOn(
    shared,
    cats % "test->test",
    scalacheck % "test->test",
    test % "test->test"
  )
  .settings(
    commonSettings,
    moduleName := "magnolify-bigtable",
    description := "Magnolia add-on for Google Cloud Bigtable",
    libraryDependencies ++= Seq(
      "com.google.api.grpc" % "proto-google-cloud-bigtable-v2" % bigtableVersion % Provided
    )
  )

lazy val datastore = project
  .in(file("datastore"))
  .dependsOn(
    shared,
    cats % "test->test",
    scalacheck % "test->test",
    test % "test->test"
  )
  .settings(
    commonSettings,
    moduleName := "magnolify-datastore",
    description := "Magnolia add-on for Google Cloud Datastore",
    libraryDependencies ++= Seq(
      "com.google.cloud.datastore" % "datastore-v1-proto-client" % datastoreVersion % Provided
    )
  )

lazy val parquet = project
  .in(file("parquet"))
  .dependsOn(
    shared,
    avro % Test,
    cats % "test->test",
    scalacheck % "test->test",
    test % "test->test"
  )
  .settings(
    commonSettings,
    moduleName := "magnolify-parquet",
    description := "Magnolia add-on for Apache Parquet",
    libraryDependencies ++= Seq(
      "org.apache.hadoop" % "hadoop-client" % hadoopVersion % Provided,
      "org.apache.parquet" % "parquet-avro" % parquetVersion % Provided,
      "org.apache.parquet" % "parquet-hadoop" % parquetVersion % Provided
    ),
    dependencyOverrides ++= Seq(
      "org.apache.avro" % "avro" % avroVersion % Provided,
      "org.apache.avro" % "avro" % avroVersion % Test
    ),
    apiMappings := {
      def findJar(organization: String, name: String): File =
        update.value.select { module: ModuleID =>
          module.organization == organization && module.name == name
        }.head

      Map(
        findJar("org.apache.parquet", "parquet-column") -> url(
          s"https://www.javadoc.io/doc/org.apache.parquet/parquet-column/$parquetVersion/"
        )
      )
    }
  )

lazy val protobuf = project
  .in(file("protobuf"))
  .dependsOn(
    shared,
    cats % "test->test",
    scalacheck % "test->test",
    test % "test->test"
  )
  .settings(
    commonSettings,
    protobufSettings,
    moduleName := "magnolify-protobuf",
    description := "Magnolia add-on for Google Protocol Buffer"
  )

lazy val tensorflow = project
  .in(file("tensorflow"))
  .dependsOn(
    shared,
    cats % "test->test",
    scalacheck % "test->test",
    test % "test->test"
  )
  .settings(
    commonSettings,
    protobufSettings,
    moduleName := "magnolify-tensorflow",
    description := "Magnolia add-on for TensorFlow",
    libraryDependencies ++= Seq(
      "com.google.protobuf" % "protobuf-java" % protobufVersion % ProtobufConfig,
      "org.tensorflow" % "tensorflow-core-api" % tensorflowVersion % Provided
    ),
    // remove compilation warnings for generated java files
    javacOptions ~= { _.filterNot(_ == "-Xlint:all") },
    // tensorflow metadata protos are not packaged into a jar. Manually extract them as external
    Compile / PB.protoSources += target.value / s"metadata-$tensorflowMetadataVersion",
    Compile / PB.unpackDependencies := {
      val tfMetadata = new URL(
        s"https://github.com/tensorflow/metadata/archive/refs/tags/v$tensorflowMetadataVersion.zip"
      )
      val protoFiles = IO.unzipURL(tfMetadata, target.value, _.endsWith(".proto"))
      val root = target.value / s"metadata-$tensorflowMetadataVersion"
      val metadataDep = ProtocPlugin.UnpackedDependency(protoFiles.toSeq, Seq.empty)
      val deps = (Compile / PB.unpackDependencies).value
      new ProtocPlugin.UnpackedDependencies(deps.mappedFiles ++ Map(root -> metadataDep))
    },
    Compile / packageBin / mappings ~= {
      _.filterNot { case (_, n) => n.startsWith("org/tensorflow") }
    },
    // Something messes with Compile/packageSrc/mappings and adds protobuf managed sources
    // Force back to original value from sbt
    inConfig(Compile)(Defaults.packageTaskSettings(packageSrc, Defaults.packageSrcMappings)),
    inConfig(Compile)(Defaults.packageTaskSettings(packageDoc, Defaults.packageDocMappings)),
    Compile / doc / scalacOptions ++= Seq("-skip-packages", "org.tensorflow")
  )

lazy val neo4j = project
  .in(file("neo4j"))
  .dependsOn(
    shared,
    cats % "test->test",
    scalacheck % "test->test",
    test % "test->test"
  )
  .settings(
    commonSettings,
    moduleName := "magnolify-neo4j",
    description := "Magnolia add-on for Neo4j",
    libraryDependencies ++= Seq(
      "org.neo4j.driver" % "neo4j-java-driver" % neo4jDriverVersion % Provided
    )
  )

lazy val tools = project
  .in(file("tools"))
  .dependsOn(
    shared,
    avro % Test,
    bigquery % Test,
    parquet % Test,
    test % "test->test"
  )
  .settings(
    commonSettings,
    moduleName := "magnolify-tools",
    description := "Magnolia add-on for code generation",
    libraryDependencies ++= Seq(
      "com.google.apis" % "google-api-services-bigquery" % bigqueryVersion,
      "org.apache.avro" % "avro" % avroVersion % Provided,
      "org.apache.parquet" % "parquet-hadoop" % parquetVersion,
      "org.typelevel" %% "paiges-core" % paigesVersion
    )
  )

lazy val jmh: Project = project
  .in(file("jmh"))
  .enablePlugins(JmhPlugin)
  .dependsOn(
    avro % Test,
    bigquery % Test,
    bigtable % Test,
    cats % Test,
    datastore % Test,
    guava % Test,
    protobuf % "test->test",
    scalacheck % Test,
    tensorflow % Test,
    test % "test->test"
  )
  .settings(
    commonSettings,
    crossScalaVersions := Seq(scalaDefault),
    Jmh / classDirectory := (Test / classDirectory).value,
    Jmh / dependencyClasspath := (Test / dependencyClasspath).value,
    // rewire tasks, so that 'jmh:run' automatically invokes 'jmh:compile'
    // (otherwise a clean 'jmh:run' would fail)
    Jmh / compile := (Jmh / compile).dependsOn(Test / compile).value,
    Jmh / run := (Jmh / run).dependsOn(Jmh / compile).evaluated,
    libraryDependencies ++= Seq(
      "com.google.api.grpc" % "proto-google-cloud-bigtable-v2" % bigtableVersion % Test,
      "com.google.apis" % "google-api-services-bigquery" % bigqueryVersion % Test,
      "com.google.cloud.datastore" % "datastore-v1-proto-client" % datastoreVersion % Test,
      "org.apache.avro" % "avro" % avroVersion % Test,
      "org.tensorflow" % "tensorflow-core-api" % tensorflowVersion % Test
    )
  )

// =======================================================================
// Site settings
// =======================================================================
lazy val site = project
  .in(file("site"))
  .enablePlugins(
    NoPublishPlugin,
    ParadoxSitePlugin,
    ParadoxMaterialThemePlugin,
    GhpagesPlugin,
    SiteScaladocPlugin,
    MdocPlugin
  )
  .dependsOn(
    avro % "compile->compile,provided",
    bigquery % "compile->compile,provided",
    bigtable % "compile->compile,provided",
    cats % "compile->compile,provided",
    datastore % "compile->compile,provided",
    guava % "compile->compile,provided",
    neo4j % "compile->compile,provided",
    parquet % "compile->compile,provided",
    protobuf % "compile->compile,provided",
    refined % "compile->compile,provided",
    shared,
    scalacheck % "compile->compile,provided",
    tensorflow % "compile->compile,provided",
    unidocs
  )
  .settings(commonSettings)
  .settings(
    description := "Magnolify - Documentation",
    fork := false,
    autoAPIMappings := true,
    gitRemoteRepo := "git@github.com:spotify/magnolify.git",
    // mdoc
    // pre-compile md using mdoc
    mdocExtraArguments ++= Seq("--no-link-hygiene"),
    // paradox
    Compile / paradoxOverlayDirectories += mdocOut.value,
    Compile / paradoxProperties ++= Map(
      "github.base_url" -> "https://github.com/spotify/magnolify"
    ),
    Compile / paradoxMaterialTheme := ParadoxMaterialTheme()
      .withFavicon("images/favicon.ico")
      .withColor("white", "indigo")
      .withLogo("images/logo.png")
      .withCopyright("Copyright (C) 2024 Spotify AB")
      .withRepository(uri("https://github.com/spotify/magnolify"))
      .withSocial(uri("https://github.com/spotify"), uri("https://twitter.com/spotifyeng")),
    // sbt-site
    addMappingsToSiteDir(
      unidocs / ScalaUnidoc / packageDoc / mappings,
      unidocs / ScalaUnidoc / siteSubdirName
    ),
    makeSite := makeSite.dependsOn(mdoc.toTask("")).value
  )

lazy val unidocs = project
  .in(file("unidocs"))
  .enablePlugins(
    NoPublishPlugin,
    TypelevelUnidocPlugin
  )
  .settings(commonSettings)
  .settings(
    moduleName := "magnolify-docs",
    crossScalaVersions := Seq(scalaDefault),
    scalaVersion := scalaDefault,
    // unidoc
    ScalaUnidoc / siteSubdirName := "api",
    ScalaUnidoc / scalacOptions := Seq.empty,
    ScalaUnidoc / unidoc / unidocProjectFilter := inAnyProject -- inProjects(test, jmh),
    ScalaUnidoc / unidoc / unidocAllClasspaths ~= { cp =>
      // somehow protobuf 2 is in classpath and fails doc
      cp.map(_.filterNot(_.data.getName.endsWith("protobuf-java-2.5.0.jar")))
    },
    ScalaUnidoc / unidoc / unidocAllSources ~= { sources =>
      // filter out doc from generated proto TFMD sources
      sources.map(_.filterNot(_.getPath.contains("compiled_proto")))
    }
  )<|MERGE_RESOLUTION|>--- conflicted
+++ resolved
@@ -29,13 +29,8 @@
 val datastoreVersion = "2.18.0"
 val guavaVersion = "33.0.0-jre"
 val hadoopVersion = "3.3.6"
-<<<<<<< HEAD
-val jacksonVersion = "2.16.0"
+val jacksonVersion = "2.16.1"
 val jodaTimeVersion = "2.12.6"
-=======
-val jacksonVersion = "2.16.1"
-val jodaTimeVersion = "2.12.5"
->>>>>>> 41db50e6
 val munitVersion = "0.7.29"
 val neo4jDriverVersion = "4.4.12"
 val paigesVersion = "0.4.3"
