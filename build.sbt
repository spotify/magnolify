--- conflicted
+++ resolved
@@ -30,13 +30,8 @@
 val jacksonVersion = "2.15.2"
 val jodaTimeVersion = "2.12.5"
 val munitVersion = "0.7.29"
-<<<<<<< HEAD
-val neo4jDriverVersion = "4.4.11"
+val neo4jDriverVersion = "4.4.12"
 val paigesVersion = "0.4.3"
-=======
-val neo4jDriverVersion = "4.4.12"
-val paigesVersion = "0.4.2"
->>>>>>> ca8d1c9f
 val parquetVersion = "1.13.1"
 val protobufVersion = "3.23.2"
 val refinedVersion = "0.11.0"
