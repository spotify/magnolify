--- conflicted
+++ resolved
@@ -32,13 +32,8 @@
 val munitVersion = "0.7.29"
 val neo4jDriverVersion = "4.4.11"
 val paigesVersion = "0.4.2"
-<<<<<<< HEAD
 val parquetVersion = "1.13.1"
-val protobufVersion = "3.22.4"
-=======
-val parquetVersion = "1.13.0"
 val protobufVersion = "3.22.5"
->>>>>>> 9f176a94
 val refinedVersion = "0.10.3"
 val scalaCollectionCompatVersion = "2.10.0"
 val scalacheckVersion = "1.17.0"
