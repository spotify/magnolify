/*
 * Copyright 2019 Spotify AB.
 *
 * Licensed under the Apache License, Version 2.0 (the "License");
 * you may not use this file except in compliance with the License.
 * You may obtain a copy of the License at
 *
 *     http://www.apache.org/licenses/LICENSE-2.0
 *
 * Unless required by applicable law or agreed to in writing,
 * software distributed under the License is distributed on an
 * "AS IS" BASIS, WITHOUT WARRANTIES OR CONDITIONS OF ANY
 * KIND, either express or implied.  See the License for the
 * specific language governing permissions and limitations
 * under the License.
 */
name := "magnolify"
description := "A collection of Magnolia add-on modules"

val magnoliaVersion = "1.1.2"

val algebirdVersion = "0.13.9"
val avroVersion = Option(sys.props("avro.version")).getOrElse("1.10.2")
<<<<<<< HEAD
val bigqueryVersion = "v2-rev20211129-1.32.1"
val bigtableVersion = "2.5.3"
=======
val bigqueryVersion = "v2-rev20220528-1.32.1"
val bigtableVersion = "2.5.1"
>>>>>>> 1a94731b
val catsVersion = "2.7.0"
val datastoreVersion = "2.1.3"
val guavaVersion = "30.1.1-jre"
val hadoopVersion = "3.3.3"
val jacksonVersion = "2.13.3"
val munitVersion = "0.7.29"
val paigesVersion = "0.4.2"
val parquetVersion = "1.12.3"
val protobufVersion = "3.19.4"
val refinedVersion = "0.9.17"
val scalacheckVersion = "1.16.0"
val shapelessVersion = "2.3.9"
val tensorflowVersion = "0.3.3"

val commonSettings = Seq(
  organization := "com.spotify",
  scalaVersion := "2.13.8",
  crossScalaVersions := Seq("2.12.15", "2.13.8"),
  scalacOptions ++= Seq("-target:jvm-1.8", "-deprecation", "-feature", "-unchecked"),
  scalacOptions ++= (scalaBinaryVersion.value match {
    case "2.12" => Seq("-language:higherKinds")
    case "2.13" => Nil
  }),
  libraryDependencies ++= Seq(
    "com.softwaremill.magnolia1_2" %% "magnolia" % magnoliaVersion,
    "com.chuusai" %% "shapeless" % shapelessVersion,
    "org.scala-lang" % "scala-reflect" % scalaVersion.value
  ),
  // https://github.com/typelevel/scalacheck/pull/427#issuecomment-424330310
  // FIXME: workaround for Java serialization issues
  Test / classLoaderLayeringStrategy := ClassLoaderLayeringStrategy.Flat,
  Test / publishArtifact := false,
  sonatypeProfileName := "com.spotify",
  licenses := Seq("Apache 2" -> url("http://www.apache.org/licenses/LICENSE-2.0.txt")),
  homepage := Some(url("https://github.com/spotify/magnolify")),
  scmInfo := Some(
    ScmInfo(
      url("https://github.com/spotify/magnolify.git"),
      "scm:git:git@github.com:spotify/magnolify.git"
    )
  ),
  developers := List(
    Developer(
      id = "sinisa_lyh",
      name = "Neville Li",
      email = "neville.lyh@gmail.com",
      url = url("https://twitter.com/sinisa_lyh")
    ),
    Developer(
      id = "andrewsmartin",
      name = "Andrew Martin",
      email = "andrewsmartin.mg@gmail.com",
      url = url("https://twitter.com/andrew_martin92")
    ),
    Developer(
      id = "daikeshi",
      name = "Keshi Dai",
      email = "keshi.dai@gmail.com",
      url = url("https://twitter.com/daikeshi")
    ),
    Developer(
      id = "clairemcginty",
      name = "Claire McGinty",
      email = "clairem@spotify.com",
      url = url("http://github.com/clairemcginty")
    ),
    Developer(
      id = "anne-decusatis",
      name = "Anne DeCusatis",
      email = "anned@spotify.com",
      url = url("http://twitter.com/precisememory")
    ),
    Developer(
      id = "stormy-ua",
      name = "Kirill Panarin",
      email = "kirill.panarin@gmail.com",
      url = url("https://twitter.com/panarin_kirill")
    ),
    Developer(
      id = "syodage",
      name = "Shameera Rathnayaka Yodage",
      email = "shameerayodage@gmail.com",
      url = url("https://twitter.com/syodage")
    )
  )
)

val noPublishSettings = Seq(
  publish := {},
  publishLocal := {},
  publishArtifact := false
)

lazy val root: Project = project
  .in(file("."))
  .settings(
    commonSettings ++ noPublishSettings
  )
  .aggregate(
    shared,
    scalacheck,
    cats,
    guava,
    avro,
    bigquery,
    bigtable,
    datastore,
    parquet,
    protobuf,
    tensorflow,
    tools,
    test
  )

lazy val shared: Project = project
  .in(file("shared"))
  .settings(
    commonSettings,
    moduleName := "magnolify-shared",
    description := "Shared code for Magnolify"
  )

// shared code for unit tests
lazy val test: Project = project
  .in(file("test"))
  .settings(
    commonSettings ++ noPublishSettings,
    libraryDependencies ++= Seq(
      "org.scalameta" %% "munit-scalacheck" % munitVersion % Test,
      "org.typelevel" %% "cats-core" % catsVersion % Test
    ),
    ProtobufConfig / protobufRunProtoc := (args =>
      com.github.os72.protocjar.Protoc.runProtoc(args.toArray)
    )
  )
  .dependsOn(shared)
  .enablePlugins(ProtobufPlugin)

lazy val scalacheck: Project = project
  .in(file("scalacheck"))
  .settings(
    commonSettings,
    moduleName := "magnolify-scalacheck",
    description := "Magnolia add-on for ScalaCheck",
    libraryDependencies += "org.scalacheck" %% "scalacheck" % scalacheckVersion
  )
  .dependsOn(
    shared,
    test % "test->test"
  )

lazy val cats: Project = project
  .in(file("cats"))
  .settings(
    commonSettings,
    moduleName := "magnolify-cats",
    description := "Magnolia add-on for Cats",
    libraryDependencies ++= Seq(
      "org.typelevel" %% "cats-core" % catsVersion,
      "org.typelevel" %% "cats-laws" % catsVersion % Test,
      "com.twitter" %% "algebird-core" % algebirdVersion % Test
    )
  )
  .dependsOn(
    shared,
    scalacheck % Test,
    test % "test->test"
  )

lazy val guava: Project = project
  .in(file("guava"))
  .settings(
    commonSettings,
    moduleName := "magnolify-guava",
    description := "Magnolia add-on for Guava",
    libraryDependencies ++= Seq(
      "com.google.guava" % "guava" % guavaVersion % Provided
    )
  )
  .dependsOn(
    shared,
    scalacheck % Test,
    test % "test->test"
  )

lazy val refined: Project = project
  .in(file("refined"))
  .settings(
    commonSettings,
    moduleName := "magnolify-refined",
    description := "Magnolia add-on for Refined",
    libraryDependencies ++= Seq(
      "com.google.guava" % "guava" % guavaVersion % Provided,
      "eu.timepit" %% "refined" % refinedVersion % Provided,
      "org.scalameta" %% "munit" % munitVersion % Test,
      "org.apache.avro" % "avro" % avroVersion % Test,
      "com.google.apis" % "google-api-services-bigquery" % bigqueryVersion % Test,
      "com.google.api.grpc" % "proto-google-cloud-bigtable-v2" % bigtableVersion % Test,
      "com.google.cloud.datastore" % "datastore-v1-proto-client" % datastoreVersion % Test,
      "org.tensorflow" % "tensorflow-core-api" % tensorflowVersion % Test
    )
  )
  .dependsOn(
    guava % "provided,test->test",
    avro % Provided,
    bigquery % Provided,
    bigtable % Provided,
    datastore % Provided,
    protobuf % Provided,
    tensorflow % Provided,
    test % "test->test"
  )

lazy val avro: Project = project
  .in(file("avro"))
  .settings(
    commonSettings,
    moduleName := "magnolify-avro",
    description := "Magnolia add-on for Apache Avro",
    libraryDependencies ++= Seq(
      "org.apache.avro" % "avro" % avroVersion % Provided,
      "com.fasterxml.jackson.core" % "jackson-databind" % jacksonVersion % Test
    )
  )
  .dependsOn(
    shared,
    cats % Test,
    scalacheck % Test,
    test % "test->test"
  )

lazy val bigquery: Project = project
  .in(file("bigquery"))
  .settings(
    commonSettings,
    moduleName := "magnolify-bigquery",
    description := "Magnolia add-on for Google Cloud BigQuery",
    libraryDependencies ++= Seq(
      "com.google.apis" % "google-api-services-bigquery" % bigqueryVersion % Provided,
      "com.fasterxml.jackson.core" % "jackson-databind" % jacksonVersion % Test
    )
  )
  .dependsOn(
    shared,
    cats % Test,
    scalacheck % Test,
    test % "test->test"
  )

lazy val bigtable: Project = project
  .in(file("bigtable"))
  .settings(
    commonSettings,
    moduleName := "magnolify-bigtable",
    description := "Magnolia add-on for Google Cloud Bigtable",
    libraryDependencies ++= Seq(
      "com.google.api.grpc" % "proto-google-cloud-bigtable-v2" % bigtableVersion % Provided
    )
  )
  .dependsOn(
    shared,
    cats % Test,
    scalacheck % Test,
    test % "test->test"
  )

lazy val datastore: Project = project
  .in(file("datastore"))
  .settings(
    commonSettings,
    moduleName := "magnolify-datastore",
    description := "Magnolia add-on for Google Cloud Datastore",
    libraryDependencies ++= Seq(
      "com.google.cloud.datastore" % "datastore-v1-proto-client" % datastoreVersion % Provided
    )
  )
  .dependsOn(
    shared,
    cats % Test,
    scalacheck % Test,
    test % "test->test"
  )

lazy val parquet: Project = project
  .in(file("parquet"))
  .settings(
    commonSettings,
    moduleName := "magnolify-parquet",
    description := "Magnolia add-on for Apache Parquet",
    libraryDependencies ++= Seq(
      "org.apache.parquet" % "parquet-avro" % parquetVersion % Provided,
      "org.apache.parquet" % "parquet-hadoop" % parquetVersion % Provided,
      "org.apache.hadoop" % "hadoop-client" % hadoopVersion % Provided
    )
  )
  .dependsOn(
    shared,
    avro % Test,
    cats % Test,
    scalacheck % Test,
    test % "test->test"
  )

lazy val protobuf: Project = project
  .in(file("protobuf"))
  .settings(
    commonSettings,
    moduleName := "magnolify-protobuf",
    description := "Magnolia add-on for Google Protocol Buffer",
    libraryDependencies ++= Seq(
      "com.google.protobuf" % "protobuf-java" % protobufVersion % Provided
    )
  )
  .dependsOn(
    shared,
    cats % Test,
    scalacheck % Test,
    test % "test->test"
  )

lazy val tensorflow: Project = project
  .in(file("tensorflow"))
  .settings(
    commonSettings,
    moduleName := "magnolify-tensorflow",
    description := "Magnolia add-on for TensorFlow",
    Compile / sourceDirectories := (Compile / sourceDirectories).value
      .filterNot(_.getPath.endsWith("/src_managed/main")),
    Compile / managedSourceDirectories := (Compile / managedSourceDirectories).value
      .filterNot(_.getPath.endsWith("/src_managed/main")),
    libraryDependencies ++= Seq(
      "org.tensorflow" % "tensorflow-core-api" % tensorflowVersion % Provided
    ),
    // Protobuf plugin adds protobuf-java to Compile scope automatically; we want it to remain Provided
    libraryDependencies := libraryDependencies.value.map { l =>
      (l.organization, l.name) match {
        case ("com.google.protobuf", "protobuf-java") =>
          l.withConfigurations(Some("provided,protobuf"))
        case _ => l
      }
    }
  )
  .dependsOn(
    shared,
    cats % Test,
    scalacheck % Test,
    test % "test->test"
  )
  .enablePlugins(ProtobufPlugin)

lazy val tools: Project = project
  .in(file("tools"))
  .settings(
    commonSettings,
    moduleName := "magnolify-tools",
    description := "Magnolia add-on for code generation",
    libraryDependencies ++= Seq(
      "com.google.apis" % "google-api-services-bigquery" % bigqueryVersion,
      "org.apache.avro" % "avro" % avroVersion,
      "org.apache.parquet" % "parquet-hadoop" % parquetVersion,
      "org.typelevel" %% "paiges-core" % paigesVersion
    )
  )
  .dependsOn(
    shared,
    avro % Test,
    bigquery % Test,
    parquet % Test,
    test % "test->test"
  )

lazy val jmh: Project = project
  .in(file("jmh"))
  .settings(
    commonSettings,
    Jmh / classDirectory := (Test / classDirectory).value,
    Jmh / dependencyClasspath := (Test / dependencyClasspath).value,
    // rewire tasks, so that 'jmh:run' automatically invokes 'jmh:compile'
    // (otherwise a clean 'jmh:run' would fail)
    Jmh / compile := (Jmh / compile).dependsOn(Test / compile).value,
    Jmh / run := (Jmh / run).dependsOn(Jmh / compile).evaluated,
    libraryDependencies ++= Seq(
      "org.apache.avro" % "avro" % avroVersion % Test,
      "com.google.apis" % "google-api-services-bigquery" % bigqueryVersion % Test,
      "com.google.api.grpc" % "proto-google-cloud-bigtable-v2" % bigtableVersion % Test,
      "com.google.cloud.datastore" % "datastore-v1-proto-client" % datastoreVersion % Test,
      "org.tensorflow" % "tensorflow-core-api" % tensorflowVersion % Test
    )
  )
  .dependsOn(
    scalacheck % Test,
    cats % Test,
    guava % Test,
    avro % Test,
    bigquery % Test,
    bigtable % Test,
    datastore % Test,
    tensorflow % Test,
    protobuf % Test,
    test % "test->test"
  )
  .enablePlugins(JmhPlugin)<|MERGE_RESOLUTION|>--- conflicted
+++ resolved
@@ -21,13 +21,8 @@
 
 val algebirdVersion = "0.13.9"
 val avroVersion = Option(sys.props("avro.version")).getOrElse("1.10.2")
-<<<<<<< HEAD
-val bigqueryVersion = "v2-rev20211129-1.32.1"
+val bigqueryVersion = "v2-rev20220528-1.32.1"
 val bigtableVersion = "2.5.3"
-=======
-val bigqueryVersion = "v2-rev20220528-1.32.1"
-val bigtableVersion = "2.5.1"
->>>>>>> 1a94731b
 val catsVersion = "2.7.0"
 val datastoreVersion = "2.1.3"
 val guavaVersion = "30.1.1-jre"
