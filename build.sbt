/*
 * Copyright 2019 Spotify AB.
 *
 * Licensed under the Apache License, Version 2.0 (the "License");
 * you may not use this file except in compliance with the License.
 * You may obtain a copy of the License at
 *
 *     http://www.apache.org/licenses/LICENSE-2.0
 *
 * Unless required by applicable law or agreed to in writing,
 * software distributed under the License is distributed on an
 * "AS IS" BASIS, WITHOUT WARRANTIES OR CONDITIONS OF ANY
 * KIND, either express or implied.  See the License for the
 * specific language governing permissions and limitations
 * under the License.
 */
name := "magnolify"
description := "A collection of Magnolia add-on modules"

val magnoliaVersion = "1.0.0-M4"

val algebirdVersion = "0.13.8"
val avroVersion = Option(sys.props("avro.version")).getOrElse("1.10.2")
<<<<<<< HEAD
val bigqueryVersion = "v2-rev20210727-1.32.1"
val bigtableVersion = "1.27.3"
=======
val bigqueryVersion = "v2-rev20210726-1.32.1"
val bigtableVersion = "2.0.1"
>>>>>>> 2da32229
val catsVersion = "2.6.1"
val datastoreVersion = "2.0.1"
val guavaVersion = "30.1.1-jre"
val hadoopVersion = "3.3.1"
val jacksonVersion = "2.12.4"
val munitVersion = "0.7.28"
val paigesVersion = "0.4.2"
val parquetVersion = "1.12.0"
val protobufVersion = "3.17.3"
val refinedVersion = "0.9.17"
val scalacheckVersion = "1.15.4"
val shapelessVersion = "2.3.7"
val tensorflowVersion = "0.3.2"

val commonSettings = Seq(
  organization := "com.spotify",
  scalaVersion := "2.13.6",
  crossScalaVersions := Seq("2.12.14", "2.13.6"),
  scalacOptions ++= Seq("-target:jvm-1.8", "-deprecation", "-feature", "-unchecked"),
  scalacOptions ++= (scalaBinaryVersion.value match {
    case "2.12" => Seq("-language:higherKinds")
    case "2.13" => Nil
  }),
  libraryDependencies ++= Seq(
    "com.softwaremill.magnolia" %% "magnolia-core" % magnoliaVersion,
    "com.chuusai" %% "shapeless" % shapelessVersion,
    "org.scala-lang" % "scala-reflect" % scalaVersion.value
  ),
  // https://github.com/typelevel/scalacheck/pull/427#issuecomment-424330310
  // FIXME: workaround for Java serialization issues
  Test / classLoaderLayeringStrategy := ClassLoaderLayeringStrategy.Flat,
  // Release settings
  publishTo := Some(
    if (isSnapshot.value) Opts.resolver.sonatypeSnapshots else Opts.resolver.sonatypeStaging
  ),
  releaseCrossBuild := true,
  releasePublishArtifactsAction := PgpKeys.publishSigned.value,
  publishMavenStyle := true,
  Test / publishArtifact := false,
  sonatypeProfileName := "com.spotify",
  licenses := Seq("Apache 2" -> url("http://www.apache.org/licenses/LICENSE-2.0.txt")),
  homepage := Some(url("https://github.com/spotify/magnolify")),
  scmInfo := Some(
    ScmInfo(
      url("https://github.com/spotify/magnolify.git"),
      "scm:git:git@github.com:spotify/magnolify.git"
    )
  ),
  developers := List(
    Developer(
      id = "sinisa_lyh",
      name = "Neville Li",
      email = "neville.lyh@gmail.com",
      url = url("https://twitter.com/sinisa_lyh")
    ),
    Developer(
      id = "andrewsmartin",
      name = "Andrew Martin",
      email = "andrewsmartin.mg@gmail.com",
      url = url("https://twitter.com/andrew_martin92")
    ),
    Developer(
      id = "daikeshi",
      name = "Keshi Dai",
      email = "keshi.dai@gmail.com",
      url = url("https://twitter.com/daikeshi")
    ),
    Developer(
      id = "clairemcginty",
      name = "Claire McGinty",
      email = "clairem@spotify.com",
      url = url("http://github.com/clairemcginty")
    ),
    Developer(
      id = "anne-decusatis",
      name = "Anne DeCusatis",
      email = "anned@spotify.com",
      url = url("http://twitter.com/precisememory")
    ),
    Developer(
      id = "stormy-ua",
      name = "Kirill Panarin",
      email = "kirill.panarin@gmail.com",
      url = url("https://twitter.com/panarin_kirill")
    ),
    Developer(
      id = "syodage",
      name = "Shameera Rathnayaka Yodage",
      email = "shameerayodage@gmail.com",
      url = url("https://twitter.com/syodage")
    )
  )
)

val noPublishSettings = Seq(
  publish := {},
  publishLocal := {},
  publishArtifact := false
)

lazy val root: Project = project
  .in(file("."))
  .settings(
    commonSettings ++ noPublishSettings
  )
  .aggregate(
    shared,
    scalacheck,
    cats,
    guava,
    avro,
    bigquery,
    bigtable,
    datastore,
    parquet,
    protobuf,
    tensorflow,
    tools,
    test
  )

lazy val shared: Project = project
  .in(file("shared"))
  .settings(
    commonSettings,
    moduleName := "magnolify-shared",
    description := "Shared code for Magnolify"
  )

// shared code for unit tests
lazy val test: Project = project
  .in(file("test"))
  .settings(
    commonSettings ++ noPublishSettings,
    libraryDependencies ++= Seq(
      "org.scalameta" %% "munit-scalacheck" % munitVersion % Test,
      "org.typelevel" %% "cats-core" % catsVersion % Test
    ),
    ProtobufConfig / protobufRunProtoc := (args =>
      com.github.os72.protocjar.Protoc.runProtoc(args.toArray)
    )
  )
  .dependsOn(shared)
  .enablePlugins(ProtobufPlugin)

lazy val scalacheck: Project = project
  .in(file("scalacheck"))
  .settings(
    commonSettings,
    moduleName := "magnolify-scalacheck",
    description := "Magnolia add-on for ScalaCheck",
    libraryDependencies += "org.scalacheck" %% "scalacheck" % scalacheckVersion
  )
  .dependsOn(
    shared,
    test % "test->test"
  )

lazy val cats: Project = project
  .in(file("cats"))
  .settings(
    commonSettings,
    moduleName := "magnolify-cats",
    description := "Magnolia add-on for Cats",
    libraryDependencies ++= Seq(
      "org.typelevel" %% "cats-core" % catsVersion,
      "org.typelevel" %% "cats-laws" % catsVersion % Test,
      "com.twitter" %% "algebird-core" % algebirdVersion % Test
    )
  )
  .dependsOn(
    shared,
    scalacheck % Test,
    test % "test->test"
  )

lazy val guava: Project = project
  .in(file("guava"))
  .settings(
    commonSettings,
    moduleName := "magnolify-guava",
    description := "Magnolia add-on for Guava",
    libraryDependencies ++= Seq(
      "com.google.guava" % "guava" % guavaVersion % Provided
    )
  )
  .dependsOn(
    shared,
    scalacheck % Test,
    test % "test->test"
  )

lazy val refined: Project = project
  .in(file("refined"))
  .settings(
    commonSettings,
    moduleName := "magnolify-refined",
    description := "Magnolia add-on for Refined",
    libraryDependencies ++= Seq(
      "com.google.guava" % "guava" % guavaVersion % Provided,
      "eu.timepit" %% "refined" % refinedVersion % Provided,
      "org.scalameta" %% "munit" % munitVersion % Test,
      "org.apache.avro" % "avro" % avroVersion % Test,
      "com.google.apis" % "google-api-services-bigquery" % bigqueryVersion % Test,
      "com.google.api.grpc" % "proto-google-cloud-bigtable-v2" % bigtableVersion % Test,
      "com.google.cloud.datastore" % "datastore-v1-proto-client" % datastoreVersion % Test,
      "org.tensorflow" % "tensorflow-core-api" % tensorflowVersion % Test
    )
  )
  .dependsOn(
    guava % "provided,test->test",
    avro % Provided,
    bigquery % Provided,
    bigtable % Provided,
    datastore % Provided,
    protobuf % Provided,
    tensorflow % Provided,
    test % "test->test"
  )

lazy val avro: Project = project
  .in(file("avro"))
  .settings(
    commonSettings,
    moduleName := "magnolify-avro",
    description := "Magnolia add-on for Apache Avro",
    libraryDependencies ++= Seq(
      "org.apache.avro" % "avro" % avroVersion % Provided
    )
  )
  .dependsOn(
    shared,
    cats % Test,
    scalacheck % Test,
    test % "test->test"
  )

lazy val bigquery: Project = project
  .in(file("bigquery"))
  .settings(
    commonSettings,
    moduleName := "magnolify-bigquery",
    description := "Magnolia add-on for Google Cloud BigQuery",
    libraryDependencies ++= Seq(
      "com.google.apis" % "google-api-services-bigquery" % bigqueryVersion % Provided,
      "com.fasterxml.jackson.core" % "jackson-databind" % jacksonVersion % Test
    )
  )
  .dependsOn(
    shared,
    cats % Test,
    scalacheck % Test,
    test % "test->test"
  )

lazy val bigtable: Project = project
  .in(file("bigtable"))
  .settings(
    commonSettings,
    moduleName := "magnolify-bigtable",
    description := "Magnolia add-on for Google Cloud Bigtable",
    libraryDependencies ++= Seq(
      "com.google.api.grpc" % "proto-google-cloud-bigtable-v2" % bigtableVersion % Provided
    )
  )
  .dependsOn(
    shared,
    cats % Test,
    scalacheck % Test,
    test % "test->test"
  )

lazy val datastore: Project = project
  .in(file("datastore"))
  .settings(
    commonSettings,
    moduleName := "magnolify-datastore",
    description := "Magnolia add-on for Google Cloud Datastore",
    libraryDependencies ++= Seq(
      "com.google.cloud.datastore" % "datastore-v1-proto-client" % datastoreVersion % Provided
    )
  )
  .dependsOn(
    shared,
    cats % Test,
    scalacheck % Test,
    test % "test->test"
  )

lazy val parquet: Project = project
  .in(file("parquet"))
  .settings(
    commonSettings,
    moduleName := "magnolify-parquet",
    description := "Magnolia add-on for Apache Parquet",
    libraryDependencies ++= Seq(
      "org.apache.parquet" % "parquet-hadoop" % parquetVersion % Provided,
      "org.apache.hadoop" % "hadoop-client" % hadoopVersion % Provided,
      "org.apache.parquet" % "parquet-avro" % parquetVersion % Test
    )
  )
  .dependsOn(
    shared,
    avro % Test,
    cats % Test,
    scalacheck % Test,
    test % "test->test"
  )

lazy val protobuf: Project = project
  .in(file("protobuf"))
  .settings(
    commonSettings,
    moduleName := "magnolify-protobuf",
    description := "Magnolia add-on for Google Protocol Buffer",
    libraryDependencies ++= Seq(
      "com.google.protobuf" % "protobuf-java" % protobufVersion % Provided
    )
  )
  .dependsOn(
    shared,
    cats % Test,
    scalacheck % Test,
    test % "test->test"
  )

lazy val tensorflow: Project = project
  .in(file("tensorflow"))
  .settings(
    commonSettings,
    moduleName := "magnolify-tensorflow",
    description := "Magnolia add-on for TensorFlow",
    libraryDependencies ++= Seq(
      "org.tensorflow" % "tensorflow-core-api" % tensorflowVersion % Provided
    )
  )
  .dependsOn(
    shared,
    cats % Test,
    scalacheck % Test,
    test % "test->test"
  )

lazy val tools: Project = project
  .in(file("tools"))
  .settings(
    commonSettings,
    moduleName := "magnolify-tools",
    description := "Magnolia add-on for code generation",
    libraryDependencies ++= Seq(
      "com.google.apis" % "google-api-services-bigquery" % bigqueryVersion,
      "org.apache.avro" % "avro" % avroVersion,
      "org.apache.parquet" % "parquet-hadoop" % parquetVersion,
      "org.typelevel" %% "paiges-core" % paigesVersion
    )
  )
  .dependsOn(
    shared,
    avro % Test,
    bigquery % Test,
    parquet % Test,
    test % "test->test"
  )

lazy val jmh: Project = project
  .in(file("jmh"))
  .settings(
    commonSettings,
    Jmh / classDirectory := (Test / classDirectory).value,
    Jmh / dependencyClasspath := (Test / dependencyClasspath).value,
    // rewire tasks, so that 'jmh:run' automatically invokes 'jmh:compile'
    // (otherwise a clean 'jmh:run' would fail)
    Jmh / compile := (Jmh / compile).dependsOn(Test / compile).value,
    Jmh / run := (Jmh / run).dependsOn(Jmh / compile).evaluated,
    libraryDependencies ++= Seq(
      "org.apache.avro" % "avro" % avroVersion % Test,
      "com.google.apis" % "google-api-services-bigquery" % bigqueryVersion % Test,
      "com.google.api.grpc" % "proto-google-cloud-bigtable-v2" % bigtableVersion % Test,
      "com.google.cloud.datastore" % "datastore-v1-proto-client" % datastoreVersion % Test,
      "org.tensorflow" % "tensorflow-core-api" % tensorflowVersion % Test
    )
  )
  .dependsOn(
    scalacheck % Test,
    cats % Test,
    guava % Test,
    avro % Test,
    bigquery % Test,
    bigtable % Test,
    datastore % Test,
    tensorflow % Test,
    protobuf % Test,
    test % "test->test"
  )
  .enablePlugins(JmhPlugin)<|MERGE_RESOLUTION|>--- conflicted
+++ resolved
@@ -21,13 +21,8 @@
 
 val algebirdVersion = "0.13.8"
 val avroVersion = Option(sys.props("avro.version")).getOrElse("1.10.2")
-<<<<<<< HEAD
 val bigqueryVersion = "v2-rev20210727-1.32.1"
-val bigtableVersion = "1.27.3"
-=======
-val bigqueryVersion = "v2-rev20210726-1.32.1"
 val bigtableVersion = "2.0.1"
->>>>>>> 2da32229
 val catsVersion = "2.6.1"
 val datastoreVersion = "2.0.1"
 val guavaVersion = "30.1.1-jre"
