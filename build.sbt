--- conflicted
+++ resolved
@@ -27,13 +27,8 @@
 val datastoreVersion = "1.7.1"
 val guavaVersion = "30.1.1-jre"
 val hadoopVersion = "3.3.1"
-<<<<<<< HEAD
-val jacksonVersion = "2.12.3"
+val jacksonVersion = "2.12.4"
 val munitVersion = "0.7.27"
-=======
-val jacksonVersion = "2.12.4"
-val munitVersion = "0.7.26"
->>>>>>> 307b7c12
 val paigesVersion = "0.4.2"
 val parquetVersion = "1.12.0"
 val protobufVersion = "3.17.3"
