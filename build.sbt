--- conflicted
+++ resolved
@@ -21,13 +21,8 @@
 
 val algebirdVersion = "0.13.9"
 val avroVersion = Option(sys.props("avro.version")).getOrElse("1.11.0")
-<<<<<<< HEAD
-val bigqueryVersion = "v2-rev20230408-2.0.0"
+val bigqueryVersion = "v2-rev20230422-2.0.0"
 val bigtableVersion = "2.22.0"
-=======
-val bigqueryVersion = "v2-rev20230422-2.0.0"
-val bigtableVersion = "2.21.0"
->>>>>>> f9196fe1
 val catsVersion = "2.9.0"
 val datastoreVersion = "2.14.5"
 val guavaVersion = "31.1-jre"
