/*
 * Copyright 2019 Spotify AB.
 *
 * Licensed under the Apache License, Version 2.0 (the "License");
 * you may not use this file except in compliance with the License.
 * You may obtain a copy of the License at
 *
 *     http://www.apache.org/licenses/LICENSE-2.0
 *
 * Unless required by applicable law or agreed to in writing,
 * software distributed under the License is distributed on an
 * "AS IS" BASIS, WITHOUT WARRANTIES OR CONDITIONS OF ANY
 * KIND, either express or implied.  See the License for the
 * specific language governing permissions and limitations
 * under the License.
 */
name := "magnolify"
description := "A collection of Magnolia add-on modules"

val magnoliaVersion = "1.0.0-M4"

val algebirdVersion = "0.13.8"
val avroVersion = Option(sys.props("avro.version")).getOrElse("1.10.2")
<<<<<<< HEAD
val bigqueryVersion = "v2-rev20210819-1.32.1"
val bigtableVersion = "2.1.4"
=======
val bigqueryVersion = "v2-rev20210910-1.32.1"
val bigtableVersion = "2.1.0"
>>>>>>> 2cb569a7
val catsVersion = "2.6.1"
val datastoreVersion = "2.0.3"
val guavaVersion = "30.1.1-jre"
val hadoopVersion = "3.3.1"
val jacksonVersion = "2.12.5"
val munitVersion = "0.7.28"
val paigesVersion = "0.4.2"
val parquetVersion = "1.12.0"
val protobufVersion = "3.18.0"
val refinedVersion = "0.9.17"
val scalacheckVersion = "1.15.4"
val shapelessVersion = "2.3.7"
val tensorflowVersion = "0.3.2"

val commonSettings = Seq(
  organization := "com.spotify",
  scalaVersion := "2.13.6",
  crossScalaVersions := Seq("2.12.14", "2.13.6"),
  scalacOptions ++= Seq("-target:jvm-1.8", "-deprecation", "-feature", "-unchecked"),
  scalacOptions ++= (scalaBinaryVersion.value match {
    case "2.12" => Seq("-language:higherKinds")
    case "2.13" => Nil
  }),
  libraryDependencies ++= Seq(
    "com.softwaremill.magnolia" %% "magnolia-core" % magnoliaVersion,
    "com.chuusai" %% "shapeless" % shapelessVersion,
    "org.scala-lang" % "scala-reflect" % scalaVersion.value
  ),
  // https://github.com/typelevel/scalacheck/pull/427#issuecomment-424330310
  // FIXME: workaround for Java serialization issues
  Test / classLoaderLayeringStrategy := ClassLoaderLayeringStrategy.Flat,
  // Release settings
  publishTo := Some(
    if (isSnapshot.value) Opts.resolver.sonatypeSnapshots else Opts.resolver.sonatypeStaging
  ),
  releaseCrossBuild := true,
  releasePublishArtifactsAction := PgpKeys.publishSigned.value,
  publishMavenStyle := true,
  Test / publishArtifact := false,
  sonatypeProfileName := "com.spotify",
  licenses := Seq("Apache 2" -> url("http://www.apache.org/licenses/LICENSE-2.0.txt")),
  homepage := Some(url("https://github.com/spotify/magnolify")),
  scmInfo := Some(
    ScmInfo(
      url("https://github.com/spotify/magnolify.git"),
      "scm:git:git@github.com:spotify/magnolify.git"
    )
  ),
  developers := List(
    Developer(
      id = "sinisa_lyh",
      name = "Neville Li",
      email = "neville.lyh@gmail.com",
      url = url("https://twitter.com/sinisa_lyh")
    ),
    Developer(
      id = "andrewsmartin",
      name = "Andrew Martin",
      email = "andrewsmartin.mg@gmail.com",
      url = url("https://twitter.com/andrew_martin92")
    ),
    Developer(
      id = "daikeshi",
      name = "Keshi Dai",
      email = "keshi.dai@gmail.com",
      url = url("https://twitter.com/daikeshi")
    ),
    Developer(
      id = "clairemcginty",
      name = "Claire McGinty",
      email = "clairem@spotify.com",
      url = url("http://github.com/clairemcginty")
    ),
    Developer(
      id = "anne-decusatis",
      name = "Anne DeCusatis",
      email = "anned@spotify.com",
      url = url("http://twitter.com/precisememory")
    ),
    Developer(
      id = "stormy-ua",
      name = "Kirill Panarin",
      email = "kirill.panarin@gmail.com",
      url = url("https://twitter.com/panarin_kirill")
    ),
    Developer(
      id = "syodage",
      name = "Shameera Rathnayaka Yodage",
      email = "shameerayodage@gmail.com",
      url = url("https://twitter.com/syodage")
    )
  )
)

val noPublishSettings = Seq(
  publish := {},
  publishLocal := {},
  publishArtifact := false
)

lazy val root: Project = project
  .in(file("."))
  .settings(
    commonSettings ++ noPublishSettings
  )
  .aggregate(
    shared,
    scalacheck,
    cats,
    guava,
    avro,
    bigquery,
    bigtable,
    datastore,
    parquet,
    protobuf,
    tensorflow,
    tools,
    test
  )

lazy val shared: Project = project
  .in(file("shared"))
  .settings(
    commonSettings,
    moduleName := "magnolify-shared",
    description := "Shared code for Magnolify"
  )

// shared code for unit tests
lazy val test: Project = project
  .in(file("test"))
  .settings(
    commonSettings ++ noPublishSettings,
    libraryDependencies ++= Seq(
      "org.scalameta" %% "munit-scalacheck" % munitVersion % Test,
      "org.typelevel" %% "cats-core" % catsVersion % Test
    ),
    ProtobufConfig / protobufRunProtoc := (args =>
      com.github.os72.protocjar.Protoc.runProtoc(args.toArray)
    )
  )
  .dependsOn(shared)
  .enablePlugins(ProtobufPlugin)

lazy val scalacheck: Project = project
  .in(file("scalacheck"))
  .settings(
    commonSettings,
    moduleName := "magnolify-scalacheck",
    description := "Magnolia add-on for ScalaCheck",
    libraryDependencies += "org.scalacheck" %% "scalacheck" % scalacheckVersion
  )
  .dependsOn(
    shared,
    test % "test->test"
  )

lazy val cats: Project = project
  .in(file("cats"))
  .settings(
    commonSettings,
    moduleName := "magnolify-cats",
    description := "Magnolia add-on for Cats",
    libraryDependencies ++= Seq(
      "org.typelevel" %% "cats-core" % catsVersion,
      "org.typelevel" %% "cats-laws" % catsVersion % Test,
      "com.twitter" %% "algebird-core" % algebirdVersion % Test
    )
  )
  .dependsOn(
    shared,
    scalacheck % Test,
    test % "test->test"
  )

lazy val guava: Project = project
  .in(file("guava"))
  .settings(
    commonSettings,
    moduleName := "magnolify-guava",
    description := "Magnolia add-on for Guava",
    libraryDependencies ++= Seq(
      "com.google.guava" % "guava" % guavaVersion % Provided
    )
  )
  .dependsOn(
    shared,
    scalacheck % Test,
    test % "test->test"
  )

lazy val refined: Project = project
  .in(file("refined"))
  .settings(
    commonSettings,
    moduleName := "magnolify-refined",
    description := "Magnolia add-on for Refined",
    libraryDependencies ++= Seq(
      "com.google.guava" % "guava" % guavaVersion % Provided,
      "eu.timepit" %% "refined" % refinedVersion % Provided,
      "org.scalameta" %% "munit" % munitVersion % Test,
      "org.apache.avro" % "avro" % avroVersion % Test,
      "com.google.apis" % "google-api-services-bigquery" % bigqueryVersion % Test,
      "com.google.api.grpc" % "proto-google-cloud-bigtable-v2" % bigtableVersion % Test,
      "com.google.cloud.datastore" % "datastore-v1-proto-client" % datastoreVersion % Test,
      "org.tensorflow" % "tensorflow-core-api" % tensorflowVersion % Test
    )
  )
  .dependsOn(
    guava % "provided,test->test",
    avro % Provided,
    bigquery % Provided,
    bigtable % Provided,
    datastore % Provided,
    protobuf % Provided,
    tensorflow % Provided,
    test % "test->test"
  )

lazy val avro: Project = project
  .in(file("avro"))
  .settings(
    commonSettings,
    moduleName := "magnolify-avro",
    description := "Magnolia add-on for Apache Avro",
    libraryDependencies ++= Seq(
      "org.apache.avro" % "avro" % avroVersion % Provided
    )
  )
  .dependsOn(
    shared,
    cats % Test,
    scalacheck % Test,
    test % "test->test"
  )

lazy val bigquery: Project = project
  .in(file("bigquery"))
  .settings(
    commonSettings,
    moduleName := "magnolify-bigquery",
    description := "Magnolia add-on for Google Cloud BigQuery",
    libraryDependencies ++= Seq(
      "com.google.apis" % "google-api-services-bigquery" % bigqueryVersion % Provided,
      "com.fasterxml.jackson.core" % "jackson-databind" % jacksonVersion % Test
    )
  )
  .dependsOn(
    shared,
    cats % Test,
    scalacheck % Test,
    test % "test->test"
  )

lazy val bigtable: Project = project
  .in(file("bigtable"))
  .settings(
    commonSettings,
    moduleName := "magnolify-bigtable",
    description := "Magnolia add-on for Google Cloud Bigtable",
    libraryDependencies ++= Seq(
      "com.google.api.grpc" % "proto-google-cloud-bigtable-v2" % bigtableVersion % Provided
    )
  )
  .dependsOn(
    shared,
    cats % Test,
    scalacheck % Test,
    test % "test->test"
  )

lazy val datastore: Project = project
  .in(file("datastore"))
  .settings(
    commonSettings,
    moduleName := "magnolify-datastore",
    description := "Magnolia add-on for Google Cloud Datastore",
    libraryDependencies ++= Seq(
      "com.google.cloud.datastore" % "datastore-v1-proto-client" % datastoreVersion % Provided
    )
  )
  .dependsOn(
    shared,
    cats % Test,
    scalacheck % Test,
    test % "test->test"
  )

lazy val parquet: Project = project
  .in(file("parquet"))
  .settings(
    commonSettings,
    moduleName := "magnolify-parquet",
    description := "Magnolia add-on for Apache Parquet",
    libraryDependencies ++= Seq(
      "org.apache.parquet" % "parquet-avro" % parquetVersion % Provided,
      "org.apache.parquet" % "parquet-hadoop" % parquetVersion % Provided,
      "org.apache.hadoop" % "hadoop-client" % hadoopVersion % Provided
    )
  )
  .dependsOn(
    shared,
    avro % Test,
    cats % Test,
    scalacheck % Test,
    test % "test->test"
  )

lazy val protobuf: Project = project
  .in(file("protobuf"))
  .settings(
    commonSettings,
    moduleName := "magnolify-protobuf",
    description := "Magnolia add-on for Google Protocol Buffer",
    libraryDependencies ++= Seq(
      "com.google.protobuf" % "protobuf-java" % protobufVersion % Provided
    )
  )
  .dependsOn(
    shared,
    cats % Test,
    scalacheck % Test,
    test % "test->test"
  )

lazy val tensorflow: Project = project
  .in(file("tensorflow"))
  .settings(
    commonSettings,
    moduleName := "magnolify-tensorflow",
    description := "Magnolia add-on for TensorFlow",
    libraryDependencies ++= Seq(
      "org.tensorflow" % "tensorflow-core-api" % tensorflowVersion % Provided
    )
  )
  .dependsOn(
    shared,
    cats % Test,
    scalacheck % Test,
    test % "test->test"
  )

lazy val tools: Project = project
  .in(file("tools"))
  .settings(
    commonSettings,
    moduleName := "magnolify-tools",
    description := "Magnolia add-on for code generation",
    libraryDependencies ++= Seq(
      "com.google.apis" % "google-api-services-bigquery" % bigqueryVersion,
      "org.apache.avro" % "avro" % avroVersion,
      "org.apache.parquet" % "parquet-hadoop" % parquetVersion,
      "org.typelevel" %% "paiges-core" % paigesVersion
    )
  )
  .dependsOn(
    shared,
    avro % Test,
    bigquery % Test,
    parquet % Test,
    test % "test->test"
  )

lazy val jmh: Project = project
  .in(file("jmh"))
  .settings(
    commonSettings,
    Jmh / classDirectory := (Test / classDirectory).value,
    Jmh / dependencyClasspath := (Test / dependencyClasspath).value,
    // rewire tasks, so that 'jmh:run' automatically invokes 'jmh:compile'
    // (otherwise a clean 'jmh:run' would fail)
    Jmh / compile := (Jmh / compile).dependsOn(Test / compile).value,
    Jmh / run := (Jmh / run).dependsOn(Jmh / compile).evaluated,
    libraryDependencies ++= Seq(
      "org.apache.avro" % "avro" % avroVersion % Test,
      "com.google.apis" % "google-api-services-bigquery" % bigqueryVersion % Test,
      "com.google.api.grpc" % "proto-google-cloud-bigtable-v2" % bigtableVersion % Test,
      "com.google.cloud.datastore" % "datastore-v1-proto-client" % datastoreVersion % Test,
      "org.tensorflow" % "tensorflow-core-api" % tensorflowVersion % Test
    )
  )
  .dependsOn(
    scalacheck % Test,
    cats % Test,
    guava % Test,
    avro % Test,
    bigquery % Test,
    bigtable % Test,
    datastore % Test,
    tensorflow % Test,
    protobuf % Test,
    test % "test->test"
  )
  .enablePlugins(JmhPlugin)<|MERGE_RESOLUTION|>--- conflicted
+++ resolved
@@ -21,13 +21,8 @@
 
 val algebirdVersion = "0.13.8"
 val avroVersion = Option(sys.props("avro.version")).getOrElse("1.10.2")
-<<<<<<< HEAD
-val bigqueryVersion = "v2-rev20210819-1.32.1"
+val bigqueryVersion = "v2-rev20210910-1.32.1"
 val bigtableVersion = "2.1.4"
-=======
-val bigqueryVersion = "v2-rev20210910-1.32.1"
-val bigtableVersion = "2.1.0"
->>>>>>> 2cb569a7
 val catsVersion = "2.6.1"
 val datastoreVersion = "2.0.3"
 val guavaVersion = "30.1.1-jre"
