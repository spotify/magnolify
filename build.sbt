--- conflicted
+++ resolved
@@ -21,13 +21,8 @@
 
 val algebirdVersion = "0.13.9"
 val avroVersion = Option(sys.props("avro.version")).getOrElse("1.11.1")
-<<<<<<< HEAD
 val bigqueryVersion = "v2-rev20230520-2.0.0"
-val bigtableVersion = "2.22.0"
-=======
-val bigqueryVersion = "v2-rev20230422-2.0.0"
 val bigtableVersion = "2.23.1"
->>>>>>> d73cf290
 val catsVersion = "2.9.0"
 val datastoreVersion = "2.14.6"
 val guavaVersion = "31.1-jre"
