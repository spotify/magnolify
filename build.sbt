/*
 * Copyright 2019 Spotify AB.
 *
 * Licensed under the Apache License, Version 2.0 (the "License");
 * you may not use this file except in compliance with the License.
 * You may obtain a copy of the License at
 *
 *     http://www.apache.org/licenses/LICENSE-2.0
 *
 * Unless required by applicable law or agreed to in writing,
 * software distributed under the License is distributed on an
 * "AS IS" BASIS, WITHOUT WARRANTIES OR CONDITIONS OF ANY
 * KIND, either express or implied.  See the License for the
 * specific language governing permissions and limitations
 * under the License.
 */
name := "magnolify"
description := "A collection of Magnolia add-on modules"

val magnoliaVersion = "0.17.0"

val algebirdVersion = "0.13.8"
val avroVersion = Option(sys.props("avro.version")).getOrElse("1.10.2")
<<<<<<< HEAD
val bigqueryVersion = "v2-rev20210518-1.31.0"
val bigtableVersion = "1.25.0"
=======
val bigqueryVersion = "v2-rev20210430-1.31.0"
val bigtableVersion = "1.26.0"
>>>>>>> 21469bbf
val catsVersion = "2.6.1"
val datastoreVersion = "1.6.4"
val guavaVersion = "30.1.1-jre"
val hadoopVersion = "3.3.0"
val jacksonVersion = "2.12.3"
val munitVersion = "0.7.26"
val paigesVersion = "0.4.2"
val parquetVersion = "1.12.0"
val protobufVersion = "3.17.2"
val refinedVersion = "0.9.17"
val scalacheckVersion = "1.15.4"
val shapelessVersion = "2.3.7"
val tensorflowVersion = "0.3.1"

val commonSettings = Seq(
  organization := "com.spotify",
  scalaVersion := "2.13.6",
  crossScalaVersions := Seq("2.12.14", "2.13.6"),
  scalacOptions ++= Seq("-target:jvm-1.8", "-deprecation", "-feature", "-unchecked"),
  scalacOptions ++= (scalaBinaryVersion.value match {
    case "2.12" => Seq("-language:higherKinds")
    case "2.13" => Nil
  }),
  libraryDependencies ++= Seq(
    "com.propensive" %% "magnolia" % magnoliaVersion,
    "com.chuusai" %% "shapeless" % shapelessVersion,
    "org.scala-lang" % "scala-reflect" % scalaVersion.value
  ),
  // https://github.com/typelevel/scalacheck/pull/427#issuecomment-424330310
  // FIXME: workaround for Java serialization issues
  Test / classLoaderLayeringStrategy := ClassLoaderLayeringStrategy.Flat,
  // Release settings
  publishTo := Some(
    if (isSnapshot.value) Opts.resolver.sonatypeSnapshots else Opts.resolver.sonatypeStaging
  ),
  releaseCrossBuild := true,
  releasePublishArtifactsAction := PgpKeys.publishSigned.value,
  publishMavenStyle := true,
  Test / publishArtifact := false,
  sonatypeProfileName := "com.spotify",
  licenses := Seq("Apache 2" -> url("http://www.apache.org/licenses/LICENSE-2.0.txt")),
  homepage := Some(url("https://github.com/spotify/magnolify")),
  scmInfo := Some(
    ScmInfo(
      url("https://github.com/spotify/magnolify.git"),
      "scm:git:git@github.com:spotify/magnolify.git"
    )
  ),
  developers := List(
    Developer(
      id = "sinisa_lyh",
      name = "Neville Li",
      email = "neville.lyh@gmail.com",
      url = url("https://twitter.com/sinisa_lyh")
    ),
    Developer(
      id = "andrewsmartin",
      name = "Andrew Martin",
      email = "andrewsmartin.mg@gmail.com",
      url = url("https://twitter.com/andrew_martin92")
    ),
    Developer(
      id = "daikeshi",
      name = "Keshi Dai",
      email = "keshi.dai@gmail.com",
      url = url("https://twitter.com/daikeshi")
    ),
    Developer(
      id = "clairemcginty",
      name = "Claire McGinty",
      email = "clairem@spotify.com",
      url = url("http://github.com/clairemcginty")
    ),
    Developer(
      id = "anne-decusatis",
      name = "Anne DeCusatis",
      email = "anned@spotify.com",
      url = url("http://twitter.com/precisememory")
    ),
    Developer(
      id = "stormy-ua",
      name = "Kirill Panarin",
      email = "kirill.panarin@gmail.com",
      url = url("https://twitter.com/panarin_kirill")
    ),
    Developer(
      id = "syodage",
      name = "Shameera Rathnayaka Yodage",
      email = "shameerayodage@gmail.com",
      url = url("https://twitter.com/syodage")
    )
  )
)

val noPublishSettings = Seq(
  publish := {},
  publishLocal := {},
  publishArtifact := false
)

lazy val root: Project = project
  .in(file("."))
  .settings(
    commonSettings ++ noPublishSettings
  )
  .aggregate(
    shared,
    scalacheck,
    cats,
    guava,
    avro,
    bigquery,
    bigtable,
    datastore,
    parquet,
    protobuf,
    tensorflow,
    tools,
    test
  )

lazy val shared: Project = project
  .in(file("shared"))
  .settings(
    commonSettings,
    moduleName := "magnolify-shared",
    description := "Shared code for Magnolify"
  )

// shared code for unit tests
lazy val test: Project = project
  .in(file("test"))
  .settings(
    commonSettings ++ noPublishSettings,
    libraryDependencies ++= Seq(
      "org.scalameta" %% "munit-scalacheck" % munitVersion % Test,
      "org.typelevel" %% "cats-core" % catsVersion % Test
    ),
    ProtobufConfig / protobufRunProtoc := (args =>
      com.github.os72.protocjar.Protoc.runProtoc(args.toArray)
    )
  )
  .dependsOn(shared)
  .enablePlugins(ProtobufPlugin)

lazy val scalacheck: Project = project
  .in(file("scalacheck"))
  .settings(
    commonSettings,
    moduleName := "magnolify-scalacheck",
    description := "Magnolia add-on for ScalaCheck",
    libraryDependencies += "org.scalacheck" %% "scalacheck" % scalacheckVersion
  )
  .dependsOn(
    shared,
    test % "test->test"
  )

lazy val cats: Project = project
  .in(file("cats"))
  .settings(
    commonSettings,
    moduleName := "magnolify-cats",
    description := "Magnolia add-on for Cats",
    libraryDependencies ++= Seq(
      "org.typelevel" %% "cats-core" % catsVersion,
      "org.typelevel" %% "cats-laws" % catsVersion % Test,
      "com.twitter" %% "algebird-core" % algebirdVersion % Test
    )
  )
  .dependsOn(
    shared,
    scalacheck % Test,
    test % "test->test"
  )

lazy val guava: Project = project
  .in(file("guava"))
  .settings(
    commonSettings,
    moduleName := "magnolify-guava",
    description := "Magnolia add-on for Guava",
    libraryDependencies ++= Seq(
      "com.google.guava" % "guava" % guavaVersion % Provided
    )
  )
  .dependsOn(
    shared,
    scalacheck % Test,
    test % "test->test"
  )

lazy val refined: Project = project
  .in(file("refined"))
  .settings(
    commonSettings,
    moduleName := "magnolify-refined",
    description := "Magnolia add-on for Refined",
    libraryDependencies ++= Seq(
      "com.google.guava" % "guava" % guavaVersion % Provided,
      "eu.timepit" %% "refined" % refinedVersion % Provided,
      "org.scalameta" %% "munit" % munitVersion % Test,
      "org.apache.avro" % "avro" % avroVersion % Test,
      "com.google.apis" % "google-api-services-bigquery" % bigqueryVersion % Test,
      "com.google.api.grpc" % "proto-google-cloud-bigtable-v2" % bigtableVersion % Test,
      "com.google.cloud.datastore" % "datastore-v1-proto-client" % datastoreVersion % Test,
      "org.tensorflow" % "tensorflow-core-api" % tensorflowVersion % Test
    )
  )
  .dependsOn(
    guava % "provided,test->test",
    avro % Provided,
    bigquery % Provided,
    bigtable % Provided,
    datastore % Provided,
    protobuf % Provided,
    tensorflow % Provided,
    test % "test->test"
  )

lazy val avro: Project = project
  .in(file("avro"))
  .settings(
    commonSettings,
    moduleName := "magnolify-avro",
    description := "Magnolia add-on for Apache Avro",
    libraryDependencies ++= Seq(
      "org.apache.avro" % "avro" % avroVersion % Provided
    )
  )
  .dependsOn(
    shared,
    cats % Test,
    scalacheck % Test,
    test % "test->test"
  )

lazy val bigquery: Project = project
  .in(file("bigquery"))
  .settings(
    commonSettings,
    moduleName := "magnolify-bigquery",
    description := "Magnolia add-on for Google Cloud BigQuery",
    libraryDependencies ++= Seq(
      "com.google.apis" % "google-api-services-bigquery" % bigqueryVersion % Provided,
      "com.fasterxml.jackson.core" % "jackson-databind" % jacksonVersion % Test
    )
  )
  .dependsOn(
    shared,
    cats % Test,
    scalacheck % Test,
    test % "test->test"
  )

lazy val bigtable: Project = project
  .in(file("bigtable"))
  .settings(
    commonSettings,
    moduleName := "magnolify-bigtable",
    description := "Magnolia add-on for Google Cloud Bigtable",
    libraryDependencies ++= Seq(
      "com.google.api.grpc" % "proto-google-cloud-bigtable-v2" % bigtableVersion % Provided
    )
  )
  .dependsOn(
    shared,
    cats % Test,
    scalacheck % Test,
    test % "test->test"
  )

lazy val datastore: Project = project
  .in(file("datastore"))
  .settings(
    commonSettings,
    moduleName := "magnolify-datastore",
    description := "Magnolia add-on for Google Cloud Datastore",
    libraryDependencies ++= Seq(
      "com.google.cloud.datastore" % "datastore-v1-proto-client" % datastoreVersion % Provided
    )
  )
  .dependsOn(
    shared,
    cats % Test,
    scalacheck % Test,
    test % "test->test"
  )

lazy val parquet: Project = project
  .in(file("parquet"))
  .settings(
    commonSettings,
    moduleName := "magnolify-parquet",
    description := "Magnolia add-on for Apache Parquet",
    libraryDependencies ++= Seq(
      "org.apache.parquet" % "parquet-hadoop" % parquetVersion % Provided,
      "org.apache.hadoop" % "hadoop-client" % hadoopVersion % Provided,
      "org.apache.parquet" % "parquet-avro" % parquetVersion % Test
    )
  )
  .dependsOn(
    shared,
    avro % Test,
    cats % Test,
    scalacheck % Test,
    test % "test->test"
  )

lazy val protobuf: Project = project
  .in(file("protobuf"))
  .settings(
    commonSettings,
    moduleName := "magnolify-protobuf",
    description := "Magnolia add-on for Google Protocol Buffer",
    libraryDependencies ++= Seq(
      "com.google.protobuf" % "protobuf-java" % protobufVersion % Provided
    )
  )
  .dependsOn(
    shared,
    cats % Test,
    scalacheck % Test,
    test % "test->test"
  )

lazy val tensorflow: Project = project
  .in(file("tensorflow"))
  .settings(
    commonSettings,
    moduleName := "magnolify-tensorflow",
    description := "Magnolia add-on for TensorFlow",
    libraryDependencies ++= Seq(
      "org.tensorflow" % "tensorflow-core-api" % tensorflowVersion % Provided
    )
  )
  .dependsOn(
    shared,
    cats % Test,
    scalacheck % Test,
    test % "test->test"
  )

lazy val tools: Project = project
  .in(file("tools"))
  .settings(
    commonSettings,
    moduleName := "magnolify-tools",
    description := "Magnolia add-on for code generation",
    libraryDependencies ++= Seq(
      "com.google.apis" % "google-api-services-bigquery" % bigqueryVersion,
      "org.apache.avro" % "avro" % avroVersion,
      "org.apache.parquet" % "parquet-hadoop" % parquetVersion,
      "org.typelevel" %% "paiges-core" % paigesVersion
    )
  )
  .dependsOn(
    shared,
    avro % Test,
    bigquery % Test,
    parquet % Test,
    test % "test->test"
  )

lazy val jmh: Project = project
  .in(file("jmh"))
  .settings(
    commonSettings,
    Jmh / classDirectory := (Test / classDirectory).value,
    Jmh / dependencyClasspath := (Test / dependencyClasspath).value,
    // rewire tasks, so that 'jmh:run' automatically invokes 'jmh:compile'
    // (otherwise a clean 'jmh:run' would fail)
    Jmh / compile := (Jmh / compile).dependsOn(Test / compile).value,
    Jmh / run := (Jmh / run).dependsOn(Jmh / compile).evaluated,
    libraryDependencies ++= Seq(
      "org.apache.avro" % "avro" % avroVersion % Test,
      "com.google.apis" % "google-api-services-bigquery" % bigqueryVersion % Test,
      "com.google.api.grpc" % "proto-google-cloud-bigtable-v2" % bigtableVersion % Test,
      "com.google.cloud.datastore" % "datastore-v1-proto-client" % datastoreVersion % Test,
      "org.tensorflow" % "tensorflow-core-api" % tensorflowVersion % Test
    )
  )
  .dependsOn(
    scalacheck % Test,
    cats % Test,
    guava % Test,
    avro % Test,
    bigquery % Test,
    bigtable % Test,
    datastore % Test,
    tensorflow % Test,
    protobuf % Test,
    test % "test->test"
  )
  .enablePlugins(JmhPlugin)<|MERGE_RESOLUTION|>--- conflicted
+++ resolved
@@ -21,13 +21,8 @@
 
 val algebirdVersion = "0.13.8"
 val avroVersion = Option(sys.props("avro.version")).getOrElse("1.10.2")
-<<<<<<< HEAD
-val bigqueryVersion = "v2-rev20210518-1.31.0"
-val bigtableVersion = "1.25.0"
-=======
 val bigqueryVersion = "v2-rev20210430-1.31.0"
 val bigtableVersion = "1.26.0"
->>>>>>> 21469bbf
 val catsVersion = "2.6.1"
 val datastoreVersion = "1.6.4"
 val guavaVersion = "30.1.1-jre"
