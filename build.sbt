--- conflicted
+++ resolved
@@ -23,13 +23,8 @@
 val avroVersion = Option(sys.props("avro.version")).getOrElse("1.11.2")
 val bigqueryVersion = "v2-rev20230805-2.0.0"
 val bigtableVersion = "2.27.0"
-<<<<<<< HEAD
 val catsVersion = "2.10.0"
-val datastoreVersion = "2.16.1"
-=======
-val catsVersion = "2.9.0"
 val datastoreVersion = "2.16.3"
->>>>>>> 5691663c
 val guavaVersion = "32.1.2-jre"
 val hadoopVersion = "3.3.6"
 val jacksonVersion = "2.15.2"
