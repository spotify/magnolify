--- conflicted
+++ resolved
@@ -22,11 +22,7 @@
 
 val algebirdVersion = "0.13.9"
 val avroVersion = Option(sys.props("avro.version")).getOrElse("1.11.0")
-<<<<<<< HEAD
 val bigqueryVersion = "v2-rev20220806-2.0.0"
-=======
-val bigqueryVersion = "v2-rev20220730-2.0.0"
->>>>>>> 4c90cad4
 val bigtableVersion = "2.10.1"
 val catsVersion = "2.8.0"
 val datastoreVersion = "2.11.0"
