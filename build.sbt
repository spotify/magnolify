/*
 * Copyright 2019 Spotify AB
 *
 * Licensed under the Apache License, Version 2.0 (the "License");
 * you may not use this file except in compliance with the License.
 * You may obtain a copy of the License at
 *
 *     http://www.apache.org/licenses/LICENSE-2.0
 *
 * Unless required by applicable law or agreed to in writing, software
 * distributed under the License is distributed on an "AS IS" BASIS,
 * WITHOUT WARRANTIES OR CONDITIONS OF ANY KIND, either express or implied.
 * See the License for the specific language governing permissions and
 * limitations under the License.
 */
import sbt._
import sbt.util.CacheImplicits._
import sbtprotoc.ProtocPlugin.ProtobufConfig
import com.github.sbt.git.SbtGit.GitKeys.gitRemoteRepo
import com.typesafe.tools.mima.core._

val magnoliaScala2Version = "1.1.10"
val magnoliaScala3Version = "1.3.8"

val algebirdVersion = "0.13.10"
val avroVersion = Option(sys.props("avro.version")).getOrElse("1.11.3")
val beamVersion = "2.60.0"
val bigqueryVersion = "v2-rev20241013-2.0.0"
val bigtableVersion = "2.48.0"
val catsVersion = "2.12.0"
val datastoreVersion = "2.24.3"
val guavaVersion = "33.3.1-jre"
val hadoopVersion = "3.4.1"
val jacksonVersion = "2.18.1"
val jodaTimeVersion = "2.13.0"
val munitVersion = "1.0.2"
val munitScalacheckVersion = "1.0.0"
val neo4jDriverVersion = "4.4.18"
val paigesVersion = "0.4.4"
val parquetVersion = "1.14.4"
val protobufVersion = "3.25.5"
val refinedVersion = "0.11.2"
val scalaCollectionCompatVersion = "2.12.0"
val scalacheckVersion = "1.18.1"
val shapelessVersion = "2.3.12"
val slf4jVersion = "2.0.16"
val tensorflowMetadataVersion = "1.15.0"
val tensorflowVersion = "0.5.0"

// project
ThisBuild / tlBaseVersion := "0.7"
ThisBuild / tlSonatypeUseLegacyHost := true
ThisBuild / organization := "com.spotify"
ThisBuild / organizationName := "Spotify AB"
ThisBuild / startYear := Some(2016)
ThisBuild / licenses := Seq(License.Apache2)
ThisBuild / developers := List(
  Developer(
    id = "sinisa_lyh",
    name = "Neville Li",
    email = "neville.lyh@gmail.com",
    url = url("https://twitter.com/sinisa_lyh")
  ),
  Developer(
    id = "andrewsmartin",
    name = "Andrew Martin",
    email = "andrewsmartin.mg@gmail.com",
    url = url("https://twitter.com/andrew_martin92")
  ),
  Developer(
    id = "daikeshi",
    name = "Keshi Dai",
    email = "keshi.dai@gmail.com",
    url = url("https://twitter.com/daikeshi")
  ),
  Developer(
    id = "clairemcginty",
    name = "Claire McGinty",
    email = "clairem@spotify.com",
    url = url("http://github.com/clairemcginty")
  ),
  Developer(
    id = "anne-decusatis",
    name = "Anne DeCusatis",
    email = "anned@spotify.com",
    url = url("http://twitter.com/precisememory")
  ),
  Developer(
    id = "stormy-ua",
    name = "Kirill Panarin",
    email = "kirill.panarin@gmail.com",
    url = url("https://twitter.com/panarin_kirill")
  ),
  Developer(
    id = "syodage",
    name = "Shameera Rathnayaka Yodage",
    email = "shameerayodage@gmail.com",
    url = url("https://twitter.com/syodage")
  ),
  Developer(
    id = "shnapz",
    name = "Andrew Kabas",
    email = "akabas@spotify.com",
    url = url("https://github.com/shnapz")
  )
)

// scala versions
val scala3 = "3.3.4"
val scala213 = "2.13.14"
val scala212 = "2.12.20"
val scalaDefault = scala213
val scala3Projects = List(
  "shared",
  "test"
)

// github actions
val java17 = JavaSpec.corretto("17")
val java11 = JavaSpec.corretto("11")
val javaDefault = java17

val condIsScala3 = "matrix.scala == '3'"
val condNotScala3 = s"!($condIsScala3)"
val condIsMain = "github.ref == 'refs/heads/main'"
val condIsTag = "startsWith(github.ref, 'refs/tags/v')"

ThisBuild / scalaVersion := scalaDefault
ThisBuild / crossScalaVersions := Seq(scala3, scala213, scala212)
ThisBuild / githubWorkflowTargetBranches := Seq("main")
ThisBuild / githubWorkflowJavaVersions := Seq(java17, java11)
ThisBuild / tlJdkRelease := Some(8)
ThisBuild / tlFatalWarnings := true
ThisBuild / tlCiHeaderCheck := true
ThisBuild / tlCiScalafmtCheck := true
ThisBuild / tlCiDocCheck := true
ThisBuild / tlCiMimaBinaryIssueCheck := true
ThisBuild / githubWorkflowBuild ~= { steps: Seq[WorkflowStep] =>
  steps.flatMap {
    case s if s.name.contains("Test") =>
      Seq(
        s.withCond(Some(condNotScala3)),
        WorkflowStep.Sbt(
          scala3Projects.map(p => s"$p/test"),
          name = Some("Test"),
          cond = Some(condIsScala3)
        )
      )
    case s =>
      if (
        s.name.contains("Check binary compatibility") ||
        s.name.contains("Generate API documentation")
      ) {
        Seq(s.withCond(Some(condNotScala3)))
      } else {
        Seq(s)
      }
  }
}
ThisBuild / githubWorkflowAddedJobs ++= Seq(
  WorkflowJob(
    "coverage",
    "Test coverage",
    WorkflowStep.CheckoutFull ::
      WorkflowStep.SetupJava(List(javaDefault)) :::
      List(
        WorkflowStep.Sbt(
          List("coverage", "test", "coverageAggregate"),
          name = Some("Test coverage")
        ),
        WorkflowStep.Use(
          UseRef.Public("codecov", "codecov-action", "v5"),
          Map("token" -> "${{ secrets.CODECOV_TOKEN }}"),
          name = Some("Upload coverage report")
        )
      ),
    scalas = List(CrossVersion.binaryScalaVersion(scalaDefault)),
    javas = List(javaDefault)
  ),
  WorkflowJob(
    "avro-legacy",
    "Test with legacy avro",
    WorkflowStep.CheckoutFull ::
      WorkflowStep.SetupJava(List(javaDefault)) :::
      List(
        WorkflowStep.Sbt(
          List("avro/test"),
          env = Map("JAVA_OPTS" -> "-Davro.version=1.8.2"),
          name = Some("Test")
        )
      ),
    scalas = List(CrossVersion.binaryScalaVersion(scalaDefault)),
    javas = List(javaDefault)
  ),
  WorkflowJob(
    "site",
    "Generate Site",
    WorkflowStep.CheckoutFull ::
      WorkflowStep.SetupJava(List(javaDefault)) :::
      List(
        WorkflowStep.Sbt(
          List("site/makeSite"),
          name = Some("Generate site")
        ),
        WorkflowStep.Use(
          UseRef.Public("peaceiris", "actions-gh-pages", "v3.9.3"),
          params = Map(
            "github_token" -> "${{ secrets.GITHUB_TOKEN }}",
            "publish_dir" -> {
              val path = (ThisBuild / baseDirectory).value.toPath.toAbsolutePath
                .relativize((site / makeSite / target).value.toPath)
              // os-independent path rendering ...
              (0 until path.getNameCount).map(path.getName).mkString("/")
            },
            "keep_files" -> "true"
          ),
          name = Some("Publish site"),
          cond = Some(condIsTag)
        )
      ),
    scalas = List(CrossVersion.binaryScalaVersion(scalaDefault)),
    javas = List(javaDefault)
  )
)

// mima
ThisBuild / mimaBinaryIssueFilters ++= Seq(
  // genFunnelMacro should not be available to users
  ProblemFilters.exclude[DirectMissingMethodProblem]("magnolify.guava.auto.package.genFunnelMacro"),
  // incorrectly named implicit
  ProblemFilters.exclude[DirectMissingMethodProblem](
    "magnolify.parquet.logical.package#micros.pfTimestampMillis"
  ),
  // incorrectly named implicit
  ProblemFilters.exclude[DirectMissingMethodProblem](
    "magnolify.parquet.logical.package#micros.pfLocalDateTimeMillis"
  ),
  // incorrectly named implicit
  ProblemFilters.exclude[DirectMissingMethodProblem](
    "magnolify.parquet.logical.package#nanos.pfTimestampMillis"
  ),
  // incorrectly named implicit
  ProblemFilters.exclude[DirectMissingMethodProblem](
    "magnolify.parquet.logical.package#nanos.pfLocalDateTimeMillis"
  )
)
ThisBuild / tlVersionIntroduced := Map("3" -> "0.8.0")

// protobuf
val protocJavaSourceManaged =
  settingKey[File]("Default directory for java sources generated by protoc.")
ThisBuild / PB.protocVersion := protobufVersion
lazy val scopedProtobufSettings = Def.settings(
  PB.targets := Seq(
    PB.gens.java(protobufVersion) -> Defaults.configSrcSub(protocJavaSourceManaged).value
  ),
  managedSourceDirectories ++= PB.targets.value.map(_.outputPath)
)
lazy val protobufSettings = Seq(
  protocJavaSourceManaged := sourceManaged.value / "compiled_proto",
  PB.additionalDependencies := Seq(
    "com.google.protobuf" % "protobuf-java" % protobufVersion % Provided,
    "com.google.protobuf" % "protobuf-java" % protobufVersion % Test
  )
) ++ Seq(Compile, Test).flatMap(c => inConfig(c)(scopedProtobufSettings))

lazy val currentYear = java.time.LocalDate.now().getYear
lazy val keepExistingHeader =
  HeaderCommentStyle.cStyleBlockComment.copy(commentCreator =
    (text: String, existingText: Option[String]) =>
      existingText
        .getOrElse(HeaderCommentStyle.cStyleBlockComment.commentCreator(text))
        .trim()
  )

val commonSettings = Seq(
  // So far most projects do no support scala 3
  crossScalaVersions := Seq(scala213, scala212),
  // skip scala 3 publishing until ready
  publish / skip := (publish / skip).value || (scalaVersion.value == scala3),
  scalaVersion := scalaDefault,
  scalacOptions ++= (CrossVersion.partialVersion(scalaVersion.value) match {
    case Some((3, _)) =>
      Seq(
        // required by magnolia for accessing default values
        "-Yretain-trees",
        // tolerate some nested macro expansion
        "-Xmax-inlines",
        "64"
      )
    case Some((2, 13)) =>
      Seq(
        "-Wmacros:after",
        // silence warnings
        "-Wconf:cat=unused-imports&origin=scala\\.collection\\.compat\\..*:s" +
          ",cat=unused-imports&origin=magnolify\\.shims\\..*:s" +
          ",cat=unused-imports&origin=magnolify\\.scalacheck\\.MoreCollectionsBuildable\\..*:s"
      )
    case Some((2, 12)) =>
      Seq(
        "-Ywarn-macros:after",
        // silence warnings
        "-Wconf:cat=unused-params:s"
      )
    case _ =>
      Seq.empty
  }),
  headerLicense := Some(HeaderLicense.ALv2(currentYear.toString, organizationName.value)),
  headerMappings ++= Map(
    HeaderFileType.scala -> keepExistingHeader,
    HeaderFileType.java -> keepExistingHeader
  ),
  libraryDependencies ++= Seq(
    "org.scala-lang.modules" %% "scala-collection-compat" % scalaCollectionCompatVersion,
    "joda-time" % "joda-time" % jodaTimeVersion % Provided,
    "org.slf4j" % "slf4j-simple" % slf4jVersion % Test
  ) ++ (CrossVersion.partialVersion(scalaVersion.value) match {
    case Some((3, _)) =>
      Seq(
        "com.softwaremill.magnolia1_3" %% "magnolia" % magnoliaScala3Version
      )
    case Some((2, _)) =>
      Seq(
        "com.softwaremill.magnolia1_2" %% "magnolia" % magnoliaScala2Version,
        "com.chuusai" %% "shapeless" % shapelessVersion,
        "org.scala-lang" % "scala-reflect" % scalaVersion.value % Provided
      )
    case _ =>
      throw new Exception("Unsupported scala version")
  }),
  Test / fork := true,
  Test / javaOptions ++= Seq(
    "-Dorg.slf4j.simpleLogger.defaultLogLevel=info",
    "-Dorg.slf4j.simpleLogger.logFile=target/magnolify.log"
  )
)

lazy val root = tlCrossRootProject
  .enablePlugins(NoPublishPlugin)
  .settings(
    name := "magnolify",
    description := "A collection of Magnolia add-on modules"
  )
  .aggregate(
    avro,
    beam,
    bigquery,
    bigtable,
    bom,
    cats,
    datastore,
    guava,
    parquet,
    protobuf,
    refined,
    scalacheck,
    shared,
    tensorflow,
    neo4j,
    test,
    tools
  )

lazy val bom = project
  .in(file("bom"))
  .enablePlugins(BillOfMaterialsPlugin)
  .disablePlugins(TypelevelSettingsPlugin)
  .settings(
    // Just one BOM including all cross Scala versions
    crossVersion := CrossVersion.disabled,
    // Create BOM in the first run
    crossScalaVersions := Seq(scalaDefault),
    moduleName := "magnolify-bom",
    bomIncludeProjects := Seq(
      avro,
      bigquery,
      bigtable,
      cats,
      datastore,
      guava,
      parquet,
      protobuf,
      refined,
      scalacheck,
      shared,
      tensorflow,
      neo4j,
      tools
    ),
    // pom project. No ABI
    tlMimaPreviousVersions := Set.empty
  )

lazy val shared = project
  .in(file("shared"))
  .settings(
    commonSettings,
    crossScalaVersions := Seq(scala3, scala213, scala212),
    moduleName := "magnolify-shared",
    description := "Shared code for Magnolify",
    libraryDependencies += "org.scalacheck" %% "scalacheck" % scalacheckVersion % Test
  )

// shared code for unit tests
lazy val test = project
  .in(file("test"))
  .enablePlugins(NoPublishPlugin)
  .dependsOn(shared)
  .settings(commonSettings)
  .settings(
    crossScalaVersions := Seq(scala3, scala213, scala212),
    libraryDependencies ++= Seq(
      "org.scalameta" %% "munit" % munitVersion % Test,
      "org.scalameta" %% "munit-scalacheck" % munitScalacheckVersion % Test,
      "org.typelevel" %% "cats-core" % catsVersion % Test
    ),
    Test / scalacOptions := {
      val opts = (Test / scalacOptions).value
      // silence warning.
      // cat & origin are not valid categories and filter yet
      CrossVersion.partialVersion(scalaVersion.value) match {
        case Some((3, _)) => opts.filter(_ != "-Wunused:imports")
        case _            => opts
      }
    }
  )

lazy val scalacheck = project
  .in(file("scalacheck"))
  .dependsOn(
    shared % "compile,test->test",
    test % "test->test"
  )
  .settings(
    commonSettings,
    moduleName := "magnolify-scalacheck",
    description := "Magnolia add-on for ScalaCheck",
    libraryDependencies += "org.scalacheck" %% "scalacheck" % scalacheckVersion % Provided
  )

lazy val cats = project
  .in(file("cats"))
  .dependsOn(
    shared,
    scalacheck % "test->test",
    test % "test->test"
  )
  .settings(
    commonSettings,
    moduleName := "magnolify-cats",
    description := "Magnolia add-on for Cats",
    libraryDependencies ++= Seq(
      "org.typelevel" %% "cats-core" % catsVersion % Provided,
      "com.twitter" %% "algebird-core" % algebirdVersion % Test,
      "org.typelevel" %% "cats-laws" % catsVersion % Test
    )
  )

lazy val guava = project
  .in(file("guava"))
  .dependsOn(
    shared,
    scalacheck % "test->test",
    test % "test->test"
  )
  .settings(
    commonSettings,
    moduleName := "magnolify-guava",
    description := "Magnolia add-on for Guava",
    libraryDependencies ++= Seq(
      "com.google.guava" % "guava" % guavaVersion % Provided
    )
  )

lazy val refined = project
  .in(file("refined"))
  .dependsOn(
    avro % Provided,
    bigquery % Provided,
    bigtable % Provided,
    datastore % Provided,
    guava % "provided,test->test",
    protobuf % "provided,test->test",
    tensorflow % Provided,
    test % "test->test"
  )
  .settings(
    commonSettings,
    moduleName := "magnolify-refined",
    description := "Magnolia add-on for Refined",
    libraryDependencies ++= Seq(
      "com.google.guava" % "guava" % guavaVersion % Provided,
      "eu.timepit" %% "refined" % refinedVersion % Provided,
      "com.google.api.grpc" % "proto-google-cloud-bigtable-v2" % bigtableVersion % Test,
      "com.google.apis" % "google-api-services-bigquery" % bigqueryVersion % Test,
      "com.google.cloud.datastore" % "datastore-v1-proto-client" % datastoreVersion % Test,
      "org.apache.avro" % "avro" % avroVersion % Test,
      "org.scalameta" %% "munit" % munitVersion % Test,
      "org.tensorflow" % "tensorflow-core-api" % tensorflowVersion % Test
    )
  )

lazy val avro = project
  .in(file("avro"))
  .dependsOn(
    shared,
    cats % "test->test",
    scalacheck % "test->test",
    test % "test->test"
  )
  .settings(
    commonSettings,
    moduleName := "magnolify-avro",
    description := "Magnolia add-on for Apache Avro",
    libraryDependencies ++= Seq(
      "org.apache.avro" % "avro" % avroVersion % Provided,
      "com.fasterxml.jackson.core" % "jackson-databind" % jacksonVersion % Test
    )
  )

lazy val beam = project
  .in(file("beam"))
  .dependsOn(
    shared,
    cats % "test->test",
    scalacheck % "test->test",
    test % "test->test"
  )
  .settings(
    commonSettings,
    protobufSettings,
    moduleName := "magnolify-beam",
    description := "Magnolia add-on for Apache Beam",
    libraryDependencies ++= Seq(
      "org.apache.beam" % "beam-sdks-java-core" % beamVersion % Provided,
      "com.google.protobuf" % "protobuf-java" % protobufVersion % Provided
    ),
    // TODO remove this line after release
    tlMimaPreviousVersions := Set.empty
  )

lazy val bigquery = project
  .in(file("bigquery"))
  .dependsOn(
    shared,
    cats % "test->test",
    scalacheck % "test->test",
    test % "test->test"
  )
  .settings(
    commonSettings,
    moduleName := "magnolify-bigquery",
    description := "Magnolia add-on for Google Cloud BigQuery",
    libraryDependencies ++= Seq(
      "com.google.apis" % "google-api-services-bigquery" % bigqueryVersion % Provided,
      "com.fasterxml.jackson.core" % "jackson-databind" % jacksonVersion % Test
    )
  )

lazy val bigtable: Project = project
  .in(file("bigtable"))
  .dependsOn(
    shared,
    cats % "test->test",
    scalacheck % "test->test",
    test % "test->test"
  )
  .settings(
    commonSettings,
    moduleName := "magnolify-bigtable",
    description := "Magnolia add-on for Google Cloud Bigtable",
    libraryDependencies ++= Seq(
      "com.google.api.grpc" % "proto-google-cloud-bigtable-v2" % bigtableVersion % Provided
    )
  )

lazy val datastore = project
  .in(file("datastore"))
  .dependsOn(
    shared,
    cats % "test->test",
    scalacheck % "test->test",
    test % "test->test"
  )
  .settings(
    commonSettings,
    moduleName := "magnolify-datastore",
    description := "Magnolia add-on for Google Cloud Datastore",
    libraryDependencies ++= Seq(
      "com.google.cloud.datastore" % "datastore-v1-proto-client" % datastoreVersion % Provided
    )
  )

lazy val parquet = project
  .in(file("parquet"))
  .dependsOn(
    shared,
    avro % Test,
    cats % "test->test",
    scalacheck % "test->test",
    test % "test->test"
  )
  .settings(
    commonSettings,
    moduleName := "magnolify-parquet",
    description := "Magnolia add-on for Apache Parquet",
    libraryDependencies ++= Seq(
      "org.apache.hadoop" % "hadoop-client" % hadoopVersion % Provided,
      "org.apache.parquet" % "parquet-avro" % parquetVersion % Provided,
      "org.apache.parquet" % "parquet-hadoop" % parquetVersion % Provided
    ),
    dependencyOverrides ++= Seq(
      "org.apache.avro" % "avro" % avroVersion % Provided,
      "org.apache.avro" % "avro" % avroVersion % Test
    ),
    apiMappings := {
      def findJar(organization: String, name: String): File =
        update.value.select { module: ModuleID =>
          module.organization == organization && module.name == name
        }.head

      Map(
        findJar("org.apache.parquet", "parquet-column") -> url(
          s"https://www.javadoc.io/doc/org.apache.parquet/parquet-column/$parquetVersion/"
        )
      )
    }
  )

lazy val protobuf = project
  .in(file("protobuf"))
  .dependsOn(
    shared,
    cats % "test->test",
    scalacheck % "test->test",
    test % "test->test"
  )
  .settings(
    commonSettings,
    protobufSettings,
    moduleName := "magnolify-protobuf",
    description := "Magnolia add-on for Google Protocol Buffer"
  )

val tensorflowMetadataSourcesDir =
  settingKey[File]("Directory containing TensorFlow metadata proto files")
val tensorflowMetadata =
  taskKey[Seq[File]]("Retrieve TensorFlow metadata proto files")

lazy val tensorflow = project
  .in(file("tensorflow"))
  .dependsOn(
    shared,
    cats % "test->test",
    scalacheck % "test->test",
    test % "test->test"
  )
  .settings(
    commonSettings,
    protobufSettings,
    moduleName := "magnolify-tensorflow",
    description := "Magnolia add-on for TensorFlow",
    libraryDependencies ++= Seq(
      "com.google.protobuf" % "protobuf-java" % protobufVersion % ProtobufConfig,
      "org.tensorflow" % "tensorflow-core-api" % tensorflowVersion % Provided
    ),
    // remove compilation warnings for generated java files
    javacOptions ~= { _.filterNot(_ == "-Xlint:all") },
    // tensorflow metadata protos are not packaged into a jar. Manually extract them as external
    Compile / tensorflowMetadataSourcesDir := target.value / s"metadata-$tensorflowMetadataVersion",
    Compile / PB.protoSources += target.value / s"metadata-$tensorflowMetadataVersion",
    Compile / tensorflowMetadata := {
      def work(tensorFlowMetadataVersion: String) = {
        val tfMetadata = url(
          s"https://github.com/tensorflow/metadata/archive/refs/tags/v$tensorFlowMetadataVersion.zip"
        )
        IO.unzipURL(tfMetadata, target.value, "*.proto").toSeq
      }

      val cacheStoreFactory = streams.value.cacheStoreFactory
      val root = (Compile / tensorflowMetadataSourcesDir).value
      val tracker =
        Tracked.inputChanged(cacheStoreFactory.make("input")) { (versionChanged, version: String) =>
          val cached = Tracked.outputChanged(cacheStoreFactory.make("output")) {
            (outputChanged: Boolean, files: Seq[HashFileInfo]) =>
              if (versionChanged || outputChanged) work(version)
              else files.map(_.file)
          }
          cached(() => (root ** "*.proto").get().map(FileInfo.hash(_)))
        }

      tracker(tensorflowMetadataVersion)
    },
    Compile / PB.unpackDependencies := {
      val protoFiles = (Compile / tensorflowMetadata).value
      val root = (Compile / tensorflowMetadataSourcesDir).value
      val metadataDep = ProtocPlugin.UnpackedDependency(protoFiles, Seq.empty)
      val deps = (Compile / PB.unpackDependencies).value
      new ProtocPlugin.UnpackedDependencies(deps.mappedFiles ++ Map(root -> metadataDep))
    },
    Compile / packageBin / mappings ~= {
      _.filterNot { case (_, n) => n.startsWith("org/tensorflow") }
    },
    // Something messes with Compile/packageSrc/mappings and adds protobuf managed sources
    // Force back to original value from sbt
    inConfig(Compile)(Defaults.packageTaskSettings(packageSrc, Defaults.packageSrcMappings)),
    inConfig(Compile)(Defaults.packageTaskSettings(packageDoc, Defaults.packageDocMappings)),
    Compile / doc / scalacOptions ++= Seq("-skip-packages", "org.tensorflow")
  )

lazy val neo4j = project
  .in(file("neo4j"))
  .dependsOn(
    shared,
    cats % "test->test",
    scalacheck % "test->test",
    test % "test->test"
  )
  .settings(
    commonSettings,
    moduleName := "magnolify-neo4j",
    description := "Magnolia add-on for Neo4j",
    libraryDependencies ++= Seq(
      "org.neo4j.driver" % "neo4j-java-driver" % neo4jDriverVersion % Provided
    )
  )

lazy val tools = project
  .in(file("tools"))
  .dependsOn(
    shared,
    avro % Test,
    bigquery % Test,
    parquet % Test,
    test % "test->test"
  )
  .settings(
    commonSettings,
    moduleName := "magnolify-tools",
    description := "Magnolia add-on for code generation",
    libraryDependencies ++= Seq(
      "com.google.apis" % "google-api-services-bigquery" % bigqueryVersion,
      "org.apache.avro" % "avro" % avroVersion % Provided,
      "org.apache.parquet" % "parquet-hadoop" % parquetVersion,
      "org.apache.hadoop" % "hadoop-common" % hadoopVersion,
      "org.typelevel" %% "paiges-core" % paigesVersion
    )
  )

lazy val jmh: Project = project
  .in(file("jmh"))
  .enablePlugins(JmhPlugin)
  .dependsOn(
    avro % Test,
    bigquery % Test,
    bigtable % Test,
    cats % Test,
    datastore % Test,
    guava % Test,
    parquet % Test,
    protobuf % "test->test",
    scalacheck % Test,
    tensorflow % Test,
    test % "test->test"
  )
  .settings(
    commonSettings,
    crossScalaVersions := Seq(scalaDefault),
    Jmh / classDirectory := (Test / classDirectory).value,
    Jmh / dependencyClasspath := (Test / dependencyClasspath).value,
    // rewire tasks, so that 'jmh:run' automatically invokes 'jmh:compile'
    // (otherwise a clean 'jmh:run' would fail)
    Jmh / compile := (Jmh / compile).dependsOn(Test / compile).value,
    Jmh / run := (Jmh / run).dependsOn(Jmh / compile).evaluated,
    libraryDependencies ++= Seq(
      "com.google.api.grpc" % "proto-google-cloud-bigtable-v2" % bigtableVersion % Test,
      "com.google.apis" % "google-api-services-bigquery" % bigqueryVersion % Test,
      "com.google.cloud.datastore" % "datastore-v1-proto-client" % datastoreVersion % Test,
      "org.apache.avro" % "avro" % avroVersion % Test,
      "org.tensorflow" % "tensorflow-core-api" % tensorflowVersion % Test,
<<<<<<< HEAD
=======
      "joda-time" % "joda-time" % jodaTimeVersion % Test,
>>>>>>> 032b52a9
      "org.apache.parquet" % "parquet-avro" % parquetVersion % Test,
      "org.apache.parquet" % "parquet-column" % parquetVersion % Test,
      "org.apache.parquet" % "parquet-hadoop" % parquetVersion % Test,
      "org.apache.hadoop" % "hadoop-common" % hadoopVersion % Test,
      "org.apache.hadoop" % "hadoop-mapreduce-client-core" % hadoopVersion % Test
    )
  )

// =======================================================================
// Site settings
// =======================================================================
lazy val site = project
  .in(file("site"))
  .enablePlugins(
    NoPublishPlugin,
    ParadoxSitePlugin,
    ParadoxMaterialThemePlugin,
    GhpagesPlugin,
    SiteScaladocPlugin,
    MdocPlugin
  )
  .dependsOn(
    avro % "compile->compile,provided",
    beam % "compile->compile,provided",
    bigquery % "compile->compile,provided",
    bigtable % "compile->compile,provided",
    cats % "compile->compile,provided",
    datastore % "compile->compile,provided",
    guava % "compile->compile,provided",
    neo4j % "compile->compile,provided",
    parquet % "compile->compile,provided",
    protobuf % "compile->compile,provided",
    refined % "compile->compile,provided",
    shared,
    scalacheck % "compile->compile,provided",
    tensorflow % "compile->compile,provided",
    unidocs
  )
  .settings(commonSettings)
  .settings(
    description := "Magnolify - Documentation",
    fork := false,
    autoAPIMappings := true,
    gitRemoteRepo := "git@github.com:spotify/magnolify.git",
    // mdoc
    // pre-compile md using mdoc
    mdocExtraArguments ++= Seq("--no-link-hygiene"),
    // paradox
    Compile / paradoxOverlayDirectories += mdocOut.value,
    Compile / paradoxProperties ++= Map(
      "github.base_url" -> "https://github.com/spotify/magnolify"
    ),
    Compile / paradoxMaterialTheme := ParadoxMaterialTheme()
      .withFavicon("images/favicon.ico")
      .withColor("white", "indigo")
      .withLogo("images/logo.png")
      .withCopyright(s"Copyright (C) $currentYear Spotify AB")
      .withRepository(uri("https://github.com/spotify/magnolify"))
      .withSocial(uri("https://github.com/spotify"), uri("https://twitter.com/spotifyeng")),
    // sbt-site
    addMappingsToSiteDir(
      unidocs / ScalaUnidoc / packageDoc / mappings,
      unidocs / ScalaUnidoc / siteSubdirName
    ),
    makeSite := makeSite.dependsOn(mdoc.toTask("")).value
  )

lazy val unidocs = project
  .in(file("unidocs"))
  .enablePlugins(
    NoPublishPlugin,
    TypelevelUnidocPlugin
  )
  .settings(commonSettings)
  .settings(
    moduleName := "magnolify-docs",
    crossScalaVersions := Seq(scalaDefault),
    scalaVersion := scalaDefault,
    // unidoc
    ScalaUnidoc / siteSubdirName := "api",
    ScalaUnidoc / scalacOptions := Seq.empty,
    ScalaUnidoc / unidoc / unidocProjectFilter := inAnyProject -- inProjects(test, jmh),
    ScalaUnidoc / unidoc / unidocAllClasspaths ~= { cp =>
      // somehow protobuf 2 is in classpath and fails doc
      cp.map(_.filterNot(_.data.getName.endsWith("protobuf-java-2.5.0.jar")))
    },
    ScalaUnidoc / unidoc / unidocAllSources ~= { sources =>
      // filter out doc from generated proto TFMD sources
      sources.map(_.filterNot(_.getPath.contains("compiled_proto")))
    }
  )<|MERGE_RESOLUTION|>--- conflicted
+++ resolved
@@ -778,10 +778,7 @@
       "com.google.cloud.datastore" % "datastore-v1-proto-client" % datastoreVersion % Test,
       "org.apache.avro" % "avro" % avroVersion % Test,
       "org.tensorflow" % "tensorflow-core-api" % tensorflowVersion % Test,
-<<<<<<< HEAD
-=======
       "joda-time" % "joda-time" % jodaTimeVersion % Test,
->>>>>>> 032b52a9
       "org.apache.parquet" % "parquet-avro" % parquetVersion % Test,
       "org.apache.parquet" % "parquet-column" % parquetVersion % Test,
       "org.apache.parquet" % "parquet-hadoop" % parquetVersion % Test,
