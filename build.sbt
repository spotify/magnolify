--- conflicted
+++ resolved
@@ -22,13 +22,8 @@
 
 val algebirdVersion = "0.13.9"
 val avroVersion = Option(sys.props("avro.version")).getOrElse("1.11.0")
-<<<<<<< HEAD
 val bigqueryVersion = "v2-rev20220806-2.0.0"
-val bigtableVersion = "2.10.1"
-=======
-val bigqueryVersion = "v2-rev20220730-2.0.0"
 val bigtableVersion = "2.10.3"
->>>>>>> 19684781
 val catsVersion = "2.8.0"
 val datastoreVersion = "2.11.0"
 val guavaVersion = "30.1.1-jre"
