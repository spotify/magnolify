/*
 * Copyright 2019 Spotify AB.
 *
 * Licensed under the Apache License, Version 2.0 (the "License");
 * you may not use this file except in compliance with the License.
 * You may obtain a copy of the License at
 *
 *     http://www.apache.org/licenses/LICENSE-2.0
 *
 * Unless required by applicable law or agreed to in writing,
 * software distributed under the License is distributed on an
 * "AS IS" BASIS, WITHOUT WARRANTIES OR CONDITIONS OF ANY
 * KIND, either express or implied.  See the License for the
 * specific language governing permissions and limitations
 * under the License.
 */
name := "magnolify"
description := "A collection of Magnolia add-on modules"

val magnoliaVersion = "1.0.0-M4"

val algebirdVersion = "0.13.8"
val avroVersion = Option(sys.props("avro.version")).getOrElse("1.10.2")
val bigqueryVersion = "v2-rev20210910-1.32.1"
val bigtableVersion = "2.1.4"
val catsVersion = "2.6.1"
val datastoreVersion = "2.1.2"
val guavaVersion = "30.1.1-jre"
val hadoopVersion = "3.3.1"
val jacksonVersion = "2.12.5"
val munitVersion = "0.7.28"
val paigesVersion = "0.4.2"
<<<<<<< HEAD
val parquetVersion = "1.12.1"
val protobufVersion = "3.17.3"
=======
val parquetVersion = "1.12.0"
val protobufVersion = "3.18.0"
>>>>>>> 69828bff
val refinedVersion = "0.9.17"
val scalacheckVersion = "1.15.4"
val shapelessVersion = "2.3.7"
val tensorflowVersion = "0.3.2"

val commonSettings = Seq(
  organization := "com.spotify",
  scalaVersion := "2.13.6",
  crossScalaVersions := Seq("2.12.14", "2.13.6"),
  scalacOptions ++= Seq("-target:jvm-1.8", "-deprecation", "-feature", "-unchecked"),
  scalacOptions ++= (scalaBinaryVersion.value match {
    case "2.12" => Seq("-language:higherKinds")
    case "2.13" => Nil
  }),
  libraryDependencies ++= Seq(
    "com.softwaremill.magnolia" %% "magnolia-core" % magnoliaVersion,
    "com.chuusai" %% "shapeless" % shapelessVersion,
    "org.scala-lang" % "scala-reflect" % scalaVersion.value
  ),
  // https://github.com/typelevel/scalacheck/pull/427#issuecomment-424330310
  // FIXME: workaround for Java serialization issues
  Test / classLoaderLayeringStrategy := ClassLoaderLayeringStrategy.Flat,
  // Release settings
  publishTo := Some(
    if (isSnapshot.value) Opts.resolver.sonatypeSnapshots else Opts.resolver.sonatypeStaging
  ),
  releaseCrossBuild := true,
  releasePublishArtifactsAction := PgpKeys.publishSigned.value,
  publishMavenStyle := true,
  Test / publishArtifact := false,
  sonatypeProfileName := "com.spotify",
  licenses := Seq("Apache 2" -> url("http://www.apache.org/licenses/LICENSE-2.0.txt")),
  homepage := Some(url("https://github.com/spotify/magnolify")),
  scmInfo := Some(
    ScmInfo(
      url("https://github.com/spotify/magnolify.git"),
      "scm:git:git@github.com:spotify/magnolify.git"
    )
  ),
  developers := List(
    Developer(
      id = "sinisa_lyh",
      name = "Neville Li",
      email = "neville.lyh@gmail.com",
      url = url("https://twitter.com/sinisa_lyh")
    ),
    Developer(
      id = "andrewsmartin",
      name = "Andrew Martin",
      email = "andrewsmartin.mg@gmail.com",
      url = url("https://twitter.com/andrew_martin92")
    ),
    Developer(
      id = "daikeshi",
      name = "Keshi Dai",
      email = "keshi.dai@gmail.com",
      url = url("https://twitter.com/daikeshi")
    ),
    Developer(
      id = "clairemcginty",
      name = "Claire McGinty",
      email = "clairem@spotify.com",
      url = url("http://github.com/clairemcginty")
    ),
    Developer(
      id = "anne-decusatis",
      name = "Anne DeCusatis",
      email = "anned@spotify.com",
      url = url("http://twitter.com/precisememory")
    ),
    Developer(
      id = "stormy-ua",
      name = "Kirill Panarin",
      email = "kirill.panarin@gmail.com",
      url = url("https://twitter.com/panarin_kirill")
    ),
    Developer(
      id = "syodage",
      name = "Shameera Rathnayaka Yodage",
      email = "shameerayodage@gmail.com",
      url = url("https://twitter.com/syodage")
    )
  )
)

val noPublishSettings = Seq(
  publish := {},
  publishLocal := {},
  publishArtifact := false
)

lazy val root: Project = project
  .in(file("."))
  .settings(
    commonSettings ++ noPublishSettings
  )
  .aggregate(
    shared,
    scalacheck,
    cats,
    guava,
    avro,
    bigquery,
    bigtable,
    datastore,
    parquet,
    protobuf,
    tensorflow,
    tools,
    test
  )

lazy val shared: Project = project
  .in(file("shared"))
  .settings(
    commonSettings,
    moduleName := "magnolify-shared",
    description := "Shared code for Magnolify"
  )

// shared code for unit tests
lazy val test: Project = project
  .in(file("test"))
  .settings(
    commonSettings ++ noPublishSettings,
    libraryDependencies ++= Seq(
      "org.scalameta" %% "munit-scalacheck" % munitVersion % Test,
      "org.typelevel" %% "cats-core" % catsVersion % Test
    ),
    ProtobufConfig / protobufRunProtoc := (args =>
      com.github.os72.protocjar.Protoc.runProtoc(args.toArray)
    )
  )
  .dependsOn(shared)
  .enablePlugins(ProtobufPlugin)

lazy val scalacheck: Project = project
  .in(file("scalacheck"))
  .settings(
    commonSettings,
    moduleName := "magnolify-scalacheck",
    description := "Magnolia add-on for ScalaCheck",
    libraryDependencies += "org.scalacheck" %% "scalacheck" % scalacheckVersion
  )
  .dependsOn(
    shared,
    test % "test->test"
  )

lazy val cats: Project = project
  .in(file("cats"))
  .settings(
    commonSettings,
    moduleName := "magnolify-cats",
    description := "Magnolia add-on for Cats",
    libraryDependencies ++= Seq(
      "org.typelevel" %% "cats-core" % catsVersion,
      "org.typelevel" %% "cats-laws" % catsVersion % Test,
      "com.twitter" %% "algebird-core" % algebirdVersion % Test
    )
  )
  .dependsOn(
    shared,
    scalacheck % Test,
    test % "test->test"
  )

lazy val guava: Project = project
  .in(file("guava"))
  .settings(
    commonSettings,
    moduleName := "magnolify-guava",
    description := "Magnolia add-on for Guava",
    libraryDependencies ++= Seq(
      "com.google.guava" % "guava" % guavaVersion % Provided
    )
  )
  .dependsOn(
    shared,
    scalacheck % Test,
    test % "test->test"
  )

lazy val refined: Project = project
  .in(file("refined"))
  .settings(
    commonSettings,
    moduleName := "magnolify-refined",
    description := "Magnolia add-on for Refined",
    libraryDependencies ++= Seq(
      "com.google.guava" % "guava" % guavaVersion % Provided,
      "eu.timepit" %% "refined" % refinedVersion % Provided,
      "org.scalameta" %% "munit" % munitVersion % Test,
      "org.apache.avro" % "avro" % avroVersion % Test,
      "com.google.apis" % "google-api-services-bigquery" % bigqueryVersion % Test,
      "com.google.api.grpc" % "proto-google-cloud-bigtable-v2" % bigtableVersion % Test,
      "com.google.cloud.datastore" % "datastore-v1-proto-client" % datastoreVersion % Test,
      "org.tensorflow" % "tensorflow-core-api" % tensorflowVersion % Test
    )
  )
  .dependsOn(
    guava % "provided,test->test",
    avro % Provided,
    bigquery % Provided,
    bigtable % Provided,
    datastore % Provided,
    protobuf % Provided,
    tensorflow % Provided,
    test % "test->test"
  )

lazy val avro: Project = project
  .in(file("avro"))
  .settings(
    commonSettings,
    moduleName := "magnolify-avro",
    description := "Magnolia add-on for Apache Avro",
    libraryDependencies ++= Seq(
      "org.apache.avro" % "avro" % avroVersion % Provided
    )
  )
  .dependsOn(
    shared,
    cats % Test,
    scalacheck % Test,
    test % "test->test"
  )

lazy val bigquery: Project = project
  .in(file("bigquery"))
  .settings(
    commonSettings,
    moduleName := "magnolify-bigquery",
    description := "Magnolia add-on for Google Cloud BigQuery",
    libraryDependencies ++= Seq(
      "com.google.apis" % "google-api-services-bigquery" % bigqueryVersion % Provided,
      "com.fasterxml.jackson.core" % "jackson-databind" % jacksonVersion % Test
    )
  )
  .dependsOn(
    shared,
    cats % Test,
    scalacheck % Test,
    test % "test->test"
  )

lazy val bigtable: Project = project
  .in(file("bigtable"))
  .settings(
    commonSettings,
    moduleName := "magnolify-bigtable",
    description := "Magnolia add-on for Google Cloud Bigtable",
    libraryDependencies ++= Seq(
      "com.google.api.grpc" % "proto-google-cloud-bigtable-v2" % bigtableVersion % Provided
    )
  )
  .dependsOn(
    shared,
    cats % Test,
    scalacheck % Test,
    test % "test->test"
  )

lazy val datastore: Project = project
  .in(file("datastore"))
  .settings(
    commonSettings,
    moduleName := "magnolify-datastore",
    description := "Magnolia add-on for Google Cloud Datastore",
    libraryDependencies ++= Seq(
      "com.google.cloud.datastore" % "datastore-v1-proto-client" % datastoreVersion % Provided
    )
  )
  .dependsOn(
    shared,
    cats % Test,
    scalacheck % Test,
    test % "test->test"
  )

lazy val parquet: Project = project
  .in(file("parquet"))
  .settings(
    commonSettings,
    moduleName := "magnolify-parquet",
    description := "Magnolia add-on for Apache Parquet",
    libraryDependencies ++= Seq(
      "org.apache.parquet" % "parquet-avro" % parquetVersion % Provided,
      "org.apache.parquet" % "parquet-hadoop" % parquetVersion % Provided,
      "org.apache.hadoop" % "hadoop-client" % hadoopVersion % Provided
    )
  )
  .dependsOn(
    shared,
    avro % Test,
    cats % Test,
    scalacheck % Test,
    test % "test->test"
  )

lazy val protobuf: Project = project
  .in(file("protobuf"))
  .settings(
    commonSettings,
    moduleName := "magnolify-protobuf",
    description := "Magnolia add-on for Google Protocol Buffer",
    libraryDependencies ++= Seq(
      "com.google.protobuf" % "protobuf-java" % protobufVersion % Provided
    )
  )
  .dependsOn(
    shared,
    cats % Test,
    scalacheck % Test,
    test % "test->test"
  )

lazy val tensorflow: Project = project
  .in(file("tensorflow"))
  .settings(
    commonSettings,
    moduleName := "magnolify-tensorflow",
    description := "Magnolia add-on for TensorFlow",
    libraryDependencies ++= Seq(
      "org.tensorflow" % "tensorflow-core-api" % tensorflowVersion % Provided
    )
  )
  .dependsOn(
    shared,
    cats % Test,
    scalacheck % Test,
    test % "test->test"
  )

lazy val tools: Project = project
  .in(file("tools"))
  .settings(
    commonSettings,
    moduleName := "magnolify-tools",
    description := "Magnolia add-on for code generation",
    libraryDependencies ++= Seq(
      "com.google.apis" % "google-api-services-bigquery" % bigqueryVersion,
      "org.apache.avro" % "avro" % avroVersion,
      "org.apache.parquet" % "parquet-hadoop" % parquetVersion,
      "org.typelevel" %% "paiges-core" % paigesVersion
    )
  )
  .dependsOn(
    shared,
    avro % Test,
    bigquery % Test,
    parquet % Test,
    test % "test->test"
  )

lazy val jmh: Project = project
  .in(file("jmh"))
  .settings(
    commonSettings,
    Jmh / classDirectory := (Test / classDirectory).value,
    Jmh / dependencyClasspath := (Test / dependencyClasspath).value,
    // rewire tasks, so that 'jmh:run' automatically invokes 'jmh:compile'
    // (otherwise a clean 'jmh:run' would fail)
    Jmh / compile := (Jmh / compile).dependsOn(Test / compile).value,
    Jmh / run := (Jmh / run).dependsOn(Jmh / compile).evaluated,
    libraryDependencies ++= Seq(
      "org.apache.avro" % "avro" % avroVersion % Test,
      "com.google.apis" % "google-api-services-bigquery" % bigqueryVersion % Test,
      "com.google.api.grpc" % "proto-google-cloud-bigtable-v2" % bigtableVersion % Test,
      "com.google.cloud.datastore" % "datastore-v1-proto-client" % datastoreVersion % Test,
      "org.tensorflow" % "tensorflow-core-api" % tensorflowVersion % Test
    )
  )
  .dependsOn(
    scalacheck % Test,
    cats % Test,
    guava % Test,
    avro % Test,
    bigquery % Test,
    bigtable % Test,
    datastore % Test,
    tensorflow % Test,
    protobuf % Test,
    test % "test->test"
  )
  .enablePlugins(JmhPlugin)<|MERGE_RESOLUTION|>--- conflicted
+++ resolved
@@ -30,13 +30,8 @@
 val jacksonVersion = "2.12.5"
 val munitVersion = "0.7.28"
 val paigesVersion = "0.4.2"
-<<<<<<< HEAD
 val parquetVersion = "1.12.1"
-val protobufVersion = "3.17.3"
-=======
-val parquetVersion = "1.12.0"
 val protobufVersion = "3.18.0"
->>>>>>> 69828bff
 val refinedVersion = "0.9.17"
 val scalacheckVersion = "1.15.4"
 val shapelessVersion = "2.3.7"
