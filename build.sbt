--- conflicted
+++ resolved
@@ -24,13 +24,8 @@
 val bigqueryVersion = "v2-rev20230812-2.0.0"
 val bigtableVersion = "2.28.0"
 val catsVersion = "2.10.0"
-<<<<<<< HEAD
 val datastoreVersion = "2.17.3"
-val guavaVersion = "32.1.2-jre"
-=======
-val datastoreVersion = "2.17.2"
 val guavaVersion = "32.1.3-jre"
->>>>>>> 9816d6c3
 val hadoopVersion = "3.3.6"
 val jacksonVersion = "2.15.3"
 val jodaTimeVersion = "2.12.5"
