/*
 * Copyright 2019 Spotify AB
 *
 * Licensed under the Apache License, Version 2.0 (the "License");
 * you may not use this file except in compliance with the License.
 * You may obtain a copy of the License at
 *
 *     http://www.apache.org/licenses/LICENSE-2.0
 *
 * Unless required by applicable law or agreed to in writing, software
 * distributed under the License is distributed on an "AS IS" BASIS,
 * WITHOUT WARRANTIES OR CONDITIONS OF ANY KIND, either express or implied.
 * See the License for the specific language governing permissions and
 * limitations under the License.
 */
import _root_.io.github.davidgregory084._
import _root_.io.github.davidgregory084.ScalaVersion._
import sbtprotoc.ProtocPlugin.ProtobufConfig
import scala.Ordering.Implicits._

val magnoliaScala2Version = "1.1.2"
val magnoliaScala3Version = "1.1.4"

val algebirdVersion = "0.13.9"
val avroVersion = Option(sys.props("avro.version")).getOrElse("1.11.0")
<<<<<<< HEAD
val bigqueryVersion = "v2-rev20220924-2.0.0"
val bigtableVersion = "2.15.1"
=======
val bigqueryVersion = "v2-rev20221028-2.0.0"
val bigtableVersion = "2.14.1"
>>>>>>> 90bf53b6
val catsVersion = "2.8.0"
val datastoreVersion = "2.12.5"
val guavaVersion = "31.1-jre"
val hadoopVersion = "3.3.4"
val jacksonVersion = "2.14.0"
val munitVersion = "0.7.29"
val neo4jDriverVersion = "4.4.9"
val paigesVersion = "0.4.2"
val parquetVersion = "1.12.3"
val protobufVersion = "3.21.9"
val refinedVersion = "0.10.1"
val scalaCollectionCompatVersion = "2.8.1"
val scalacheckVersion = "1.17.0"
val shapelessVersion = "2.3.10"
val tensorflowMetadataVersion = "1.10.0"
val tensorflowVersion = "0.4.2"

lazy val currentYear = java.time.LocalDate.now().getYear
lazy val keepExistingHeader =
  HeaderCommentStyle.cStyleBlockComment.copy(commentCreator =
    (text: String, existingText: Option[String]) =>
      existingText
        .getOrElse(HeaderCommentStyle.cStyleBlockComment.commentCreator(text))
        .trim()
  )

ThisBuild / tpolecatDefaultOptionsMode := DevMode
ThisBuild / tpolecatDevModeOptions ~= { opts =>
  val excludes = Set(
    ScalacOptions.lintPackageObjectClasses,
    ScalacOptions.privateWarnDeadCode,
    ScalacOptions.privateWarnValueDiscard,
    ScalacOptions.warnDeadCode,
    ScalacOptions.warnValueDiscard
  )

  val extras = Set(
    // required by magnolia for accessing default values
    ScalacOptions.privateOption("retain-trees", _ >= V3_0_0),
    // allow some nested auto derivation
    ScalacOptions.advancedOption("max-inlines", List("64"), _ >= V3_0_0),
    ScalacOptions.warnOption("macros:after", _.isBetween(V2_13_0, V3_0_0)),
    ScalacOptions.privateWarnOption("macros:after", _.isBetween(V2_12_0, V2_13_0)),
    ScalacOptions.privateBackendParallelism(),
    ScalacOptions.release("8"),
    // silence cross-build unused imports
    ScalacOptions.warnOption(
      "conf:cat=unused-imports&origin=scala\\.collection\\.compat\\..*:s" +
        ",cat=unused-imports&origin=magnolify\\.shims\\..*:s",
      _.isBetween(V2_13_2, V3_0_0)
    )
  )

  opts.filterNot(excludes).union(extras)
}

ThisBuild / javacOptions ++= Seq(
  "-source",
  "1.8",
  "-target",
  "1.8"
)

ThisBuild / PB.protocVersion := protobufVersion
lazy val scopedProtobufSettings = Def.settings(
  PB.targets := Seq(
    PB.gens.java -> (ThisScope.copy(config = Zero) / sourceManaged).value /
      "compiled_proto" /
      configuration.value.name
  ),
  managedSourceDirectories ++= PB.targets.value.map(_.outputPath)
)

lazy val protobufSettings = Seq(
  PB.additionalDependencies := Seq(
    "com.google.protobuf" % "protobuf-java" % protobufVersion % Provided
  )
) ++ Seq(Compile, Test).flatMap(c => inConfig(c)(scopedProtobufSettings))

val commonSettings = Seq(
  organization := "com.spotify",
  crossScalaVersions := Seq("2.13.10", "2.12.17"),
  scalaVersion := crossScalaVersions.value.head,
  libraryDependencies ++= {
    CrossVersion.partialVersion(scalaVersion.value) match {
      case Some((3, _)) =>
        Seq(
          "com.softwaremill.magnolia1_3" %% "magnolia" % magnoliaScala3Version,
          "org.scala-lang.modules" %% "scala-collection-compat" % scalaCollectionCompatVersion
        )
      case Some((2, _)) =>
        Seq(
          "com.softwaremill.magnolia1_2" %% "magnolia" % magnoliaScala2Version,
          "com.chuusai" %% "shapeless" % shapelessVersion,
          "org.scala-lang.modules" %% "scala-collection-compat" % scalaCollectionCompatVersion,
          "org.scala-lang" % "scala-reflect" % scalaVersion.value % Provided
        )
      case _ =>
        throw new Exception("Unsupported scala version")
    }
  },
  // https://github.com/typelevel/scalacheck/pull/427#issuecomment-424330310
  // FIXME: workaround for Java serialization issues
  Test / classLoaderLayeringStrategy := ClassLoaderLayeringStrategy.Flat,
  Test / publishArtifact := false,
  sonatypeProfileName := "com.spotify",
  organizationName := "Spotify AB",
  startYear := Some(2016),
  licenses := Seq("Apache-2.0" -> url("http://www.apache.org/licenses/LICENSE-2.0.txt")),
  headerLicense := Some(HeaderLicense.ALv2(currentYear.toString, "Spotify AB")),
  headerMappings ++= Map(
    HeaderFileType.scala -> keepExistingHeader,
    HeaderFileType.java -> keepExistingHeader
  ),
  homepage := Some(url("https://github.com/spotify/magnolify")),
  scmInfo := Some(
    ScmInfo(
      url("https://github.com/spotify/magnolify.git"),
      "scm:git:git@github.com:spotify/magnolify.git"
    )
  ),
  developers := List(
    Developer(
      id = "sinisa_lyh",
      name = "Neville Li",
      email = "neville.lyh@gmail.com",
      url = url("https://twitter.com/sinisa_lyh")
    ),
    Developer(
      id = "andrewsmartin",
      name = "Andrew Martin",
      email = "andrewsmartin.mg@gmail.com",
      url = url("https://twitter.com/andrew_martin92")
    ),
    Developer(
      id = "daikeshi",
      name = "Keshi Dai",
      email = "keshi.dai@gmail.com",
      url = url("https://twitter.com/daikeshi")
    ),
    Developer(
      id = "clairemcginty",
      name = "Claire McGinty",
      email = "clairem@spotify.com",
      url = url("http://github.com/clairemcginty")
    ),
    Developer(
      id = "anne-decusatis",
      name = "Anne DeCusatis",
      email = "anned@spotify.com",
      url = url("http://twitter.com/precisememory")
    ),
    Developer(
      id = "stormy-ua",
      name = "Kirill Panarin",
      email = "kirill.panarin@gmail.com",
      url = url("https://twitter.com/panarin_kirill")
    ),
    Developer(
      id = "syodage",
      name = "Shameera Rathnayaka Yodage",
      email = "shameerayodage@gmail.com",
      url = url("https://twitter.com/syodage")
    ),
    Developer(
      id = "shnapz",
      name = "Andrew Kabas",
      email = "akabas@spotify.com",
      url = url("https://github.com/shnapz")
    )
  )
)

val noPublishSettings = Seq(
  publish := {},
  publishLocal := {},
  publishArtifact := false
)

lazy val root: Project = project
  .in(file("."))
  .settings(
    commonSettings,
    noPublishSettings,
    name := "magnolify",
    description := "A collection of Magnolia add-on modules"
  )
  .aggregate(
    avro,
    bigquery,
    bigtable,
    cats,
    datastore,
    guava,
    parquet,
    protobuf,
    refined,
    scalacheck,
    shared,
    tensorflow,
    neo4j,
    test,
    tools
  )

lazy val shared: Project = project
  .in(file("shared"))
  .settings(
    commonSettings,
    moduleName := "magnolify-shared",
    description := "Shared code for Magnolify"
  )

// shared code for unit tests
lazy val test: Project = project
  .in(file("test"))
  .settings(
    commonSettings,
    noPublishSettings,
    libraryDependencies ++= Seq(
      "org.scalameta" %% "munit-scalacheck" % munitVersion % Test,
      "org.typelevel" %% "cats-core" % catsVersion % Test
    )
  )
  .dependsOn(shared)

lazy val scalacheck: Project = project
  .in(file("scalacheck"))
  .settings(
    commonSettings,
    moduleName := "magnolify-scalacheck",
    description := "Magnolia add-on for ScalaCheck",
    libraryDependencies += "org.scalacheck" %% "scalacheck" % scalacheckVersion % Provided
  )
  .dependsOn(
    shared,
    test % "test->test"
  )

lazy val cats: Project = project
  .in(file("cats"))
  .settings(
    commonSettings,
    moduleName := "magnolify-cats",
    description := "Magnolia add-on for Cats",
    libraryDependencies ++= Seq(
      "org.typelevel" %% "cats-core" % catsVersion % Provided,
      "com.twitter" %% "algebird-core" % algebirdVersion % Test,
      "org.typelevel" %% "cats-laws" % catsVersion % Test
    )
  )
  .dependsOn(
    shared,
    scalacheck % "test->test",
    test % "test->test"
  )

lazy val guava: Project = project
  .in(file("guava"))
  .settings(
    commonSettings,
    moduleName := "magnolify-guava",
    description := "Magnolia add-on for Guava",
    libraryDependencies ++= Seq(
      "com.google.guava" % "guava" % guavaVersion % Provided
    )
  )
  .dependsOn(
    shared,
    scalacheck % "test->test",
    test % "test->test"
  )

lazy val refined: Project = project
  .in(file("refined"))
  .settings(
    commonSettings,
    moduleName := "magnolify-refined",
    description := "Magnolia add-on for Refined",
    libraryDependencies ++= Seq(
      "com.google.guava" % "guava" % guavaVersion % Provided,
      "eu.timepit" %% "refined" % refinedVersion % Provided,
      "com.google.api.grpc" % "proto-google-cloud-bigtable-v2" % bigtableVersion % Test,
      "com.google.apis" % "google-api-services-bigquery" % bigqueryVersion % Test,
      "com.google.cloud.datastore" % "datastore-v1-proto-client" % datastoreVersion % Test,
      "org.apache.avro" % "avro" % avroVersion % Test,
      "org.scalameta" %% "munit" % munitVersion % Test,
      "org.tensorflow" % "tensorflow-core-api" % tensorflowVersion % Test
    )
  )
  .dependsOn(
    avro % Provided,
    bigquery % Provided,
    bigtable % Provided,
    datastore % Provided,
    guava % "provided,test->test",
    protobuf % "provided,test->test",
    tensorflow % Provided,
    test % "test->test"
  )

lazy val avro: Project = project
  .in(file("avro"))
  .settings(
    commonSettings,
    moduleName := "magnolify-avro",
    description := "Magnolia add-on for Apache Avro",
    libraryDependencies ++= Seq(
      "org.apache.avro" % "avro" % avroVersion % Provided,
      "com.fasterxml.jackson.core" % "jackson-databind" % jacksonVersion % Test
    )
  )
  .dependsOn(
    shared,
    cats % "test->test",
    scalacheck % "test->test",
    test % "test->test"
  )

lazy val bigquery: Project = project
  .in(file("bigquery"))
  .settings(
    commonSettings,
    moduleName := "magnolify-bigquery",
    description := "Magnolia add-on for Google Cloud BigQuery",
    libraryDependencies ++= Seq(
      "com.google.apis" % "google-api-services-bigquery" % bigqueryVersion % Provided,
      "com.fasterxml.jackson.core" % "jackson-databind" % jacksonVersion % Test
    )
  )
  .dependsOn(
    shared,
    cats % "test->test",
    scalacheck % "test->test",
    test % "test->test"
  )

lazy val bigtable: Project = project
  .in(file("bigtable"))
  .settings(
    commonSettings,
    moduleName := "magnolify-bigtable",
    description := "Magnolia add-on for Google Cloud Bigtable",
    libraryDependencies ++= Seq(
      "com.google.api.grpc" % "proto-google-cloud-bigtable-v2" % bigtableVersion % Provided
    )
  )
  .dependsOn(
    shared,
    cats % "test->test",
    scalacheck % "test->test",
    test % "test->test"
  )

lazy val datastore: Project = project
  .in(file("datastore"))
  .settings(
    commonSettings,
    moduleName := "magnolify-datastore",
    description := "Magnolia add-on for Google Cloud Datastore",
    libraryDependencies ++= Seq(
      "com.google.cloud.datastore" % "datastore-v1-proto-client" % datastoreVersion % Provided
    )
  )
  .dependsOn(
    shared,
    cats % "test->test",
    scalacheck % "test->test",
    test % "test->test"
  )

lazy val parquet: Project = project
  .in(file("parquet"))
  .settings(
    commonSettings,
    moduleName := "magnolify-parquet",
    description := "Magnolia add-on for Apache Parquet",
    libraryDependencies ++= Seq(
      "org.apache.hadoop" % "hadoop-client" % hadoopVersion % Provided,
      "org.apache.parquet" % "parquet-avro" % parquetVersion % Provided,
      "org.apache.parquet" % "parquet-hadoop" % parquetVersion % Provided
    ),
    dependencyOverrides ++= Seq(
      "org.apache.avro" % "avro" % avroVersion % Provided,
      "org.apache.avro" % "avro" % avroVersion % Test
    )
  )
  .dependsOn(
    shared,
    avro % Test,
    cats % "test->test",
    scalacheck % "test->test",
    test % "test->test"
  )

lazy val protobuf: Project = project
  .in(file("protobuf"))
  .settings(
    commonSettings,
    protobufSettings,
    moduleName := "magnolify-protobuf",
    description := "Magnolia add-on for Google Protocol Buffer"
  )
  .dependsOn(
    shared,
    cats % "test->test",
    scalacheck % "test->test",
    test % "test->test"
  )

val unpackMetadata = taskKey[Seq[File]]("Unpack tensorflow metadata proto files.")

lazy val tensorflow: Project = project
  .in(file("tensorflow"))
  .settings(
    commonSettings,
    protobufSettings,
    moduleName := "magnolify-tensorflow",
    description := "Magnolia add-on for TensorFlow",
    libraryDependencies ++= Seq(
      "com.google.protobuf" % "protobuf-java" % protobufVersion % ProtobufConfig,
      "org.tensorflow" % "tensorflow-core-api" % tensorflowVersion % Provided
    ),
    // tensorflow metadata protos are not packaged into a jar. Manually extract them as external
    unpackMetadata := {
      IO.unzipURL(
        new URL(
          s"https://github.com/tensorflow/metadata/archive/refs/tags/v$tensorflowMetadataVersion.zip"
        ),
        target.value,
        "**/*.proto"
      )
      IO.move(target.value / s"metadata-$tensorflowMetadataVersion", PB.externalSourcePath.value)
      IO.listFiles(PB.externalSourcePath.value / s"metadata-$tensorflowMetadataVersion")
    },
    Compile / PB.generate := (Compile / PB.generate).dependsOn(unpackMetadata).value,
    Compile / packageBin / mappings ~= {
      _.filterNot { case (_, n) => n.startsWith("org/tensorflow") }
    }
  )
  .dependsOn(
    shared,
    cats % "test->test",
    scalacheck % "test->test",
    test % "test->test"
  )

lazy val neo4j: Project = project
  .in(file("neo4j"))
  .settings(
    commonSettings,
    moduleName := "magnolify-neo4j",
    description := "Magnolia add-on for Neo4j",
    libraryDependencies ++= Seq(
      "org.neo4j.driver" % "neo4j-java-driver" % neo4jDriverVersion % Provided
    )
  )
  .dependsOn(
    shared,
    cats % "test->test",
    scalacheck % "test->test",
    test % "test->test"
  )

lazy val tools: Project = project
  .in(file("tools"))
  .settings(
    commonSettings,
    moduleName := "magnolify-tools",
    description := "Magnolia add-on for code generation",
    libraryDependencies ++= Seq(
      "com.google.apis" % "google-api-services-bigquery" % bigqueryVersion,
      "org.apache.avro" % "avro" % avroVersion,
      "org.apache.parquet" % "parquet-hadoop" % parquetVersion,
      "org.typelevel" %% "paiges-core" % paigesVersion
    )
  )
  .dependsOn(
    shared,
    avro % Test,
    bigquery % Test,
    parquet % Test,
    test % "test->test"
  )

lazy val jmh: Project = project
  .in(file("jmh"))
  .settings(
    commonSettings,
    Jmh / classDirectory := (Test / classDirectory).value,
    Jmh / dependencyClasspath := (Test / dependencyClasspath).value,
    // rewire tasks, so that 'jmh:run' automatically invokes 'jmh:compile'
    // (otherwise a clean 'jmh:run' would fail)
    Jmh / compile := (Jmh / compile).dependsOn(Test / compile).value,
    Jmh / run := (Jmh / run).dependsOn(Jmh / compile).evaluated,
    libraryDependencies ++= Seq(
      "com.google.api.grpc" % "proto-google-cloud-bigtable-v2" % bigtableVersion % Test,
      "com.google.apis" % "google-api-services-bigquery" % bigqueryVersion % Test,
      "com.google.cloud.datastore" % "datastore-v1-proto-client" % datastoreVersion % Test,
      "org.apache.avro" % "avro" % avroVersion % Test,
      "org.tensorflow" % "tensorflow-core-api" % tensorflowVersion % Test
    )
  )
  .dependsOn(
    avro % Test,
    bigquery % Test,
    bigtable % Test,
    cats % Test,
    datastore % Test,
    guava % Test,
    protobuf % "test->test",
    scalacheck % Test,
    tensorflow % Test,
    test % "test->test"
  )
  .enablePlugins(JmhPlugin)<|MERGE_RESOLUTION|>--- conflicted
+++ resolved
@@ -23,13 +23,8 @@
 
 val algebirdVersion = "0.13.9"
 val avroVersion = Option(sys.props("avro.version")).getOrElse("1.11.0")
-<<<<<<< HEAD
-val bigqueryVersion = "v2-rev20220924-2.0.0"
+val bigqueryVersion = "v2-rev20221028-2.0.0"
 val bigtableVersion = "2.15.1"
-=======
-val bigqueryVersion = "v2-rev20221028-2.0.0"
-val bigtableVersion = "2.14.1"
->>>>>>> 90bf53b6
 val catsVersion = "2.8.0"
 val datastoreVersion = "2.12.5"
 val guavaVersion = "31.1-jre"
