--- conflicted
+++ resolved
@@ -32,17 +32,10 @@
 val guavaVersion = "33.4.0-jre"
 val hadoopVersion = "3.4.1"
 val jacksonVersion = "2.18.2"
-<<<<<<< HEAD
-val jodaTimeVersion = "2.13.1"
-val munitVersion = "1.1.1"
-val munitScalacheckVersion = "1.1.0"
-val neo4jDriverVersion = "4.4.21"
-=======
 val jodaTimeVersion = "2.14.0"
 val munitVersion = "1.2.1"
 val munitScalacheckVersion = "1.2.0"
-val neo4jDriverVersion = "4.4.19"
->>>>>>> 76c1282c
+val neo4jDriverVersion = "4.4.21"
 val paigesVersion = "0.4.4"
 val parquetVersion = "1.16.0"
 val protobufVersion = "3.25.8"
