--- conflicted
+++ resolved
@@ -21,13 +21,8 @@
 
 val algebirdVersion = "0.13.10"
 val avroVersion = Option(sys.props("avro.version")).getOrElse("1.11.2")
-<<<<<<< HEAD
 val bigqueryVersion = "v2-rev20230805-2.0.0"
-val bigtableVersion = "2.26.0"
-=======
-val bigqueryVersion = "v2-rev20230520-2.0.0"
 val bigtableVersion = "2.27.0"
->>>>>>> 802e8e57
 val catsVersion = "2.9.0"
 val datastoreVersion = "2.16.3"
 val guavaVersion = "32.1.2-jre"
