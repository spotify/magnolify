--- conflicted
+++ resolved
@@ -123,30 +123,7 @@
   test[Enums]
   test[UnsafeEnums]
   test[Custom]
-
-<<<<<<< HEAD
   test[AvroTypes]
-=======
-  {
-    import Collections._
-    test[Collections]
-    test[MoreCollections]
-  }
-
-  {
-    import Enums._
-    import UnsafeEnums._
-    test[Enums]
-    test[UnsafeEnums]
-  }
-
-  {
-    import Custom._
-    implicit val afUri: AvroField[URI] = AvroField.from[String](URI.create)(_.toString)
-    implicit val afDuration: AvroField[Duration] =
-      AvroField.from[Long](Duration.ofMillis)(_.toMillis)
-    test[Custom]
-  }
 
   test("AnyVal") {
     implicit val at: AvroType[HasValueClass] = AvroType[HasValueClass]
@@ -157,12 +134,6 @@
     val record = at(HasValueClass(ValueClass("String")))
     assert(record.get("vc") == "String")
   }
-
-  {
-    implicit val eqByteArray: Eq[Array[Byte]] = Eq.by(_.toList)
-    test[AvroTypes]
-  }
->>>>>>> 0ba1a302
 
   {
     def f(r: GenericRecord): List[(String, Any)] =
